query_test:
  input:
    query: Tell me about HEU token
  output:
<<<<<<< HEAD
    response: "**Trending Projects on Ethereum (Note: The provided data contains projects\
      \ with multi-chain presence, including Ethereum. If a project's primary chain\
      \ isn't Ethereum, it's noted below.)**\n\nBased on the AixBT API data, the following\
      \ projects have an Ethereum presence and are highlighted as trending, though\
      \ their primary focus or chain may vary:\n\n1. **World (WLD)**\n   - **Primary\
      \ Chain:** Solana (with presence on Ethereum, Optimistic Ethereum, and World\
      \ Chain)\n   - **Score:** 0.494\n   - **Twitter Handle:** Unable to definitively\
      \ determine (reported as 'Unable to definitively determine official handle from\
      \ provided tweets')\n   - **Analysis Summary:** Newly launched Solana-based\
      \ token with significant early trading activity, high volatility, and substantial\
      \ trading volume. Features basic tokenomic safeguards. Characterized as a meme\
      \ token with high short-term trading activity and Key Opinion Leader (KOL) involvement.\n\
      \   - **Recent Developments:**\n     - World ID verification launches in six\
      \ major US cities.\n     - Official US launch includes token distribution, upcoming\
      \ Visa card, and Tinder verification partnerships.\n     - Major U.S. expansion\
      \ with Visa card integration and new partnerships.\n     - Launched a $300K\
      \ Developer Rewards program.\n   - **Ethereum Token Address:** 0x163f8c2467924be0ae7b5347228cabf260318753\n\
      \n2. **ICE (ION)**\n   - **Primary Chain:** Not exclusively Ethereum (listed\
      \ under Binance Smart Chain and Ethereum)\n   - **Score:** 0.403\n   - **Twitter\
      \ Handle:** @ice_blockchain\n   - **Analysis Summary:** Eco-friendly, high-performance\
      \ blockchain platform with 5,000 TPS, focusing on decentralization, community\
      \ empowerment, and self-sovereign identity solutions. Gaining traction with\
      \ a growing community and potential major exchange listings.\n   - **Recent\
      \ Developments:**\n     - Open Network's mainnet launch coincided with a 27%\
      \ token price surge.\n     - Scheduled mainnet launch for Wednesday (as of the\
      \ data's last update).\n   - **Ethereum Token Address:** 0x79f05c263055ba20ee0e814acd117c20caa10e0c\n\
      \n**Important Notes:**\n- These projects may not be exclusively based on Ethereum\
      \ but have an Ethereum presence.\n- The 'World' project is primarily on Solana\
      \ but is listed here"
    data:
      data:
        projects:
        - id: 6717118b568c1e80a02900f1
          name: world
          score: 0.494
          xHandle: Unable to definitively determine official handle from provided
            tweets
          analysis: $WORLD appears to be a newly launched Solana-based token with
            significant early trading activity. The project demonstrates high volatility
            with rapid price movements and substantial trading volume ($32.9K in 5
            minutes). It features basic tokenomic safeguards including blacklist functionality
            and burnt tokens. The project shows characteristics of a meme token with
            high short-term trading activity and KOL involvement.
          rationale: World ID launches US expansion with Visa, Match Group (Tinder),
            and Razer partnerships, alongside $300K Developer Rewards program.
          ticker: wld
          tokens:
            ethereum: '0x163f8c2467924be0ae7b5347228cabf260318753'
            optimistic-ethereum: '0xdc6ff44d5d932cbd77b52e5612ba0529dc6226f1'
            world-chain: '0x2cfc85d8e48f8eab294be644d9e25c3030863003'
          summaries:
          - id: world_2025-05-01T04:00:00.000Z
            date: '2025-05-01T04:00:00.000Z'
            description: World ID verification launches in six major US cities, marking
              first US deployment.
          - id: world_2025-05-01T03:00:00.000Z
            date: '2025-05-01T03:00:00.000Z'
            description: Official US launch begins token distribution with World IDs,
              plus upcoming Visa card and Tinder verification partnerships.
          - id: world_2025-05-01T02:00:00.000Z
            date: '2025-05-01T02:00:00.000Z'
            description: Major U.S. expansion launches with Visa card integration
              and new partnerships with Razer and Match Group for identity verification
              services.
          - id: world_2025-03-30T11:00:00.000Z
            date: '2025-03-30T11:00:00.000Z'
            description: Launching 3-month $300K Developer Rewards program starting
              April 1, 2025.
        - id: 679714c92f0df9664d8bbbf5
          name: ice
          score: 0.403
          xHandle: ice_blockchain
          analysis: ICE (ION) is an eco-friendly, high-performance blockchain platform
            featuring 5,000 TPS and focusing on decentralization and community empowerment.
            The project incorporates self-sovereign identity solutions through ION
            ID and emphasizes sustainable technology. It's gaining traction with a
            growing community, regular development updates, and potential major exchange
            listings. The platform combines technical capability with strong community
            focus, positioning itself as a next-generation blockchain solution.
          rationale: Open Network's mainnet launch set for Wednesday coincides with
            token's 27% price surge, ranking 6th in daily gainers.
          ticker: ice
          tokens:
            binance-smart-chain: '0xc335df7c25b72eec661d5aa32a7c2b7b2a1d1874'
            ethereum: '0x79f05c263055ba20ee0e814acd117c20caa10e0c'
          summaries:
          - id: ice_2025-04-30T19:00:00.000Z
            date: '2025-04-30T19:00:00.000Z'
            description: Token shows 27% price increase, ranking 6th among top daily
              gainers.
          - id: ice_2025-01-27T04:00:00.000Z
            date: '2025-01-27T04:00:00.000Z'
            description: Open Network mainnet launch scheduled for Wednesday.
=======
    response: 'Here is the information about HEU token in clean text format:


      **Project Name:** Heurist

      **Ticker:** HEU

      **Twitter Handle:** @heurist_ai


      **Overview:**

      Heurist is a decentralized AI-as-a-Service cloud platform that enables GPU owners
      to monetize their computing power while providing developers with access to
      AI infrastructure. The project has:


      * Processed over 1 billion AI inference requests

      * 13,000+ GPU miners involved

      * Raised $2M in funding from prominent investors, including Amber Group and
      Manifold Trading

      * Launched on December 9th, 2024, with a fair distribution model and significant
      allocations for community mining rewards


      **Key Features:**


      * Serverless AI integration

      * Hosting over 30 decentralized AI models

      * Operates on Base and ZKSync Era networks

      * Offers AI model hosting, API integration, and an upcoming video generation
      feature

      * Dual-APR staking system with 86% combined returns (50% base + 36% revenue
      share) - over 8M tokens currently staked

      * Open-source agent framework, allowing developers to create agents without
      restrictions or token pairing requirements


      **Recent Updates:**


      * April 28, 2025: New AI integration enables enhanced token mention tracking
      and market pattern detection

      * April 22, 2025: AI platform integrates with decentralized cloud infrastructure,
      adding web search and voice chat capabilities

      * April 17, 2025: Live integrations exist with Dexscreener, Coingecko, DuckDuckGo,
      and SpaceandTimeDB platforms

      * April 11, 2025: New dual-APR staking system launches

      * December 21, 2024: Decentralized AI agent framework launched with 4000 GPUs


      **Token Information:**


      * **Ethereum:** 0xec463d00aa4da76fb112cd2e4ac1c6bef02da6ea

      * **Base:** 0xef22cb48b8483df6152e1423b19df5553bbd818b

      * **ZKSync:** 0xabec5ecbe08b6c02f5c9a2ff82696e1e7db6f9bf


      **Market Information:**

      * Currently valued at approximately $22M market cap (as of last available data)'
    data:
      data:
        projects:
        - id: 66fb7f153342c5177d1800a2
          name: heurist
          score: 0
          xHandle: heurist_ai
          analysis: Heurist is a decentralized AI-as-a-Service cloud platform that
            has raised $2M to build community-owned AI infrastructure. The project
            features serverless AI integration, hosting over 30 decentralized AI models
            with 13,000+ GPU miners and processing 1B+ inference requests. Their $HEU
            token launched on Dec 9th, 2024, implementing a fair distribution model
            with mining-based emissions. The platform operates on Base and ZKSync
            Era networks, offering AI model hosting, API integration, and an upcoming
            video generation feature. Currently valued at ~$22M market cap, Heurist
            is backed by notable investors including Amber Group and Manifold Trading.
          rationale: CARV Agent platform launches with AI-enhanced token tracking,
            DEX integrations, and multi-chain support across Ethereum, Base, and Solana,
            backed by 30+ agent partnerships.
          ticker: heu
          tokens:
            ethereum: '0xec463d00aa4da76fb112cd2e4ac1c6bef02da6ea'
            base: '0xef22cb48b8483df6152e1423b19df5553bbd818b'
            zksync: '0xabec5ecbe08b6c02f5c9a2ff82696e1e7db6f9bf'
          summaries:
          - id: heurist_2025-04-28T16:00:00.000Z
            date: '2025-04-28T16:00:00.000Z'
            description: New AI integration enables enhanced token mention tracking
              and market pattern detection.
          - id: heurist_2025-04-22T13:00:00.000Z
            date: '2025-04-22T13:00:00.000Z'
            description: AI platform integrates with decentralized cloud infrastructure,
              adding web search and voice chat capabilities.
          - id: heurist_2025-04-17T15:00:00.000Z
            date: '2025-04-17T15:00:00.000Z'
            description: Live integrations exist with Dexscreener, Coingecko, DuckDuckGo,
              and SpaceandTimeDB platforms.
          - id: heurist_2025-04-10T15:00:00.000Z
            date: '2025-04-10T15:00:00.000Z'
            description: Agent-native infrastructure now live with 30+ agents, backed
              by strategic partnerships across major chains and protocols.
          - id: heurist_2025-04-07T13:00:00.000Z
            date: '2025-04-07T13:00:00.000Z'
            description: CARV Agent launches on Heurist Mesh platform, enabling natural
              language queries for blockchain activity across Ethereum, Base, and
              Solana networks.
        - id: 671719fc542204f02af39fbe
          name: heu
          score: 0
          xHandle: heurist_ai
          analysis: Heurist ($HEU) is a decentralized AI-as-a-Service cloud platform
            that enables GPU owners to monetize computing power while providing developers
            access to AI infrastructure. The project has processed over 1 billion
            AI inference requests and involves 13,000 GPU miners. With $2M in funding
            from prominent investors, Heurist aims to make AI compute resources accessible
            and scalable through a decentralized network. The token launch is scheduled
            for December 9th, 2024, with listings on major exchanges and features
            a fair distribution model with significant allocations for community mining
            rewards.
          rationale: Decentralized AI cloud project launched with 4000 GPUs, open-source
            agent framework, and dual-APR staking system offering 86% combined returns
            with 8M tokens staked.
          ticker: heu
          tokens:
            ethereum: '0xec463d00aa4da76fb112cd2e4ac1c6bef02da6ea'
            base: '0xef22cb48b8483df6152e1423b19df5553bbd818b'
            zksync: '0xabec5ecbe08b6c02f5c9a2ff82696e1e7db6f9bf'
          summaries:
          - id: heu_2025-04-11T04:00:00.000Z
            date: '2025-04-11T04:00:00.000Z'
            description: New dual-APR staking system launches with 86% combined APR
              (50% base + 36% revenue share). Over 8M tokens currently staked.
          - id: heu_2024-12-21T08:00:00.000Z
            date: '2024-12-21T08:00:00.000Z'
            description: Recently launched decentralized AI agent framework running
              on 4000 GPUs. Open-sourced system allows developers to create agents
              without restrictions or token pairing requirements. Community expectations
              of three-digit market cap.
          - id: heu_2024-12-09T10:00:00.000Z
            date: '2024-12-09T10:00:00.000Z'
            description: Decentralized AI-as-a-Service Cloud project with Aerodrome
              integration and AERO pools. Trading near bottom range with potential
              continuation.
          - id: heu_2024-12-08T15:00:00.000Z
            date: '2024-12-08T15:00:00.000Z'
            description: Launching December 9.
>>>>>>> a270acf4
raw_query_test:
  input:
    query: Tell me about trending projects on solana with minscore of 0.1
    raw_data_only: false
  output:
    response: "Here is the list of trending projects on Solana with a minimum score\
<<<<<<< HEAD
      \ of 0.1, as per the provided data:\n\n1. **ORCA**\n\t* Score: 0.463\n\t* Ticker:\
      \ ORCA\n\t* Token Address (Solana): orcaEKTdK7LKz57vaAYr9QeNsVEPfiu6QeMU1kektZE\n\
      \t* Analysis: Decentralized Exchange (DEX) utilizing Concentrated Liquidity\
      \ Market Making (CLMM) technology, with a significant market presence.\n\t*\
      \ Notable Developments: SEC proposal submitted for regulated US stock trading\
      \ on public blockchains, partnering with Superstate Funds and Solana Institute,\
      \ token buyback program.\n\n2. **STRIKE**\n\t* Score: 0.39\n\t* Ticker: STRIKE\n\
      \t* Token Address (Solana): STRikemJEk2tFVYpg7SMo9nGPrnJ56fHnS1K7PV2fPw\n\t\
      * Analysis: Multi-chain cryptocurrency platform operating across Web3, sports\
      \ betting, and combat sports industries.\n\t* Notable Developments: Jack Mallers\
      \ appointed CEO of Twenty One in a $3.9B Bitcoin venture, $18M token unlock\
      \ due May 15, new Bitcoin-backed lending product launch pending.\n\n3. **ELIZA**\n\
      \t* Score: 0.379\n\t* Ticker: ELIZA\n\t* Token Address (Solana): 5voS9evDjxF589WuEub5i4ti7FWQmZCsAsyD5ucbuRqM\n\
      \t* Analysis: AI-powered cryptocurrency project on Solana, ranking among the\
      \ leading AI agents, with active market presence and strong community engagement.\n\
      \t* Notable Developments: New launchpad platform with buyback/burn mechanics,\
      \ token sees 42% surge on HTX, recent AI agent builder launch, Auto dot Fun\
      \ integration.\n\n4. **ZEBEC**\n\t* Score: 0.369\n\t* Ticker: ZBCN\n\t* Token\
      \ Address (Solana): ZBCNpuD7YMXzTHB2fhGkGi78MNsHGLRXUhRewNRm9RU\n\t* Analysis:\
      \ Blockchain-based financial platform for real-time payment solutions and streaming\
      \ value transfer.\n\t* Notable"
    data:
      data:
        projects:
        - id: 66f77e5256fd508edf9402cf
          name: orca
          score: 0.463
          xHandle: orca_so
          analysis: ORCA is a Solana-based DEX utilizing Concentrated Liquidity Market
            Making (CLMM) technology. The protocol maintains a significant market
            presence with approximately 42,000 holders and a market cap of ~$220M.
            Recent technical indicators show bullish patterns including EMA crossovers
            and pennant formations. The platform competes in Solana's DEX ecosystem
            alongside other major players like Jupiter and Raydium. Notable recent
            activity includes significant whale transactions and strong community
            engagement. The project continues to maintain its position from previous
            analysis as an established DEX with strong market presence, though with
            a slightly adjusted market cap from the previous $266.5M.
          rationale: SEC proposal submitted for regulated US stock trading on public
            blockchains, partnering with Superstate Funds and Solana Institute, while
            token buyback program allocates 20% fee.
          ticker: orca
          tokens:
            solana: orcaEKTdK7LKz57vaAYr9QeNsVEPfiu6QeMU1kektZE
          summaries:
          - id: orca_2025-04-30T23:00:00.000Z
            date: '2025-04-30T23:00:00.000Z'
            description: Active regulatory engagement underway with SEC for securities
              trading approval on public blockchains.
          - id: orca_2025-04-30T21:00:00.000Z
            date: '2025-04-30T21:00:00.000Z'
            description: Collaboration with Superstate Funds and Solana Institute
              aims to enable regulated US stock trading on-chain.
          - id: orca_2025-04-30T20:00:00.000Z
            date: '2025-04-30T20:00:00.000Z'
            description: SEC proposal submitted for pilot project to enable equity
              securities trading on public blockchain networks.
          - id: orca_2025-04-30T19:00:00.000Z
            date: '2025-04-30T19:00:00.000Z'
            description: New regulatory framework development underway for compliant
              securities trading on public blockchains in partnership with Solana
              Institute.
          - id: orca_2025-04-24T15:00:00.000Z
            date: '2025-04-24T15:00:00.000Z'
            description: Token buyback program launches with 20% fee allocation
        - id: 6700b8928b16fc6b302936c6
          name: strike
          score: 0.39
          xHandle: Unable to definitively determine the official X handle from the
            provided tweets
          analysis: 'Based on the previous analysis only: STRIKE/StrikeX is a multi-chain
            cryptocurrency platform operating across Web3, sports betting, and combat
            sports industries. The ecosystem features the StrikeX Wallet for portfolio
            management of traditional and crypto assets, including RWAs and stablecoins.
            The platform supports multiple networks including BNB, SOL, ETH, BTC,
            BASE, ARB, MATIC, TRON, and AVAX, providing comprehensive cross-chain
            functionality.'
          rationale: Jack Mallers appointed CEO of Twenty One in $3.9B Bitcoin venture
            backed by SoftBank and Tether, with $18M token unlock due May 15 and new
            Bitcoin-backed lending product launch pending.
          ticker: strike
          tokens:
            solana: STrikemJEk2tFVYpg7SMo9nGPrnJ56fHnS1K7PV2fPw
          summaries:
          - id: strike_2025-05-01T05:00:00.000Z
            date: '2025-05-01T05:00:00.000Z'
            description: $18M token unlock scheduled for May 15
          - id: strike_2025-04-30T15:00:00.000Z
            date: '2025-04-30T15:00:00.000Z'
            description: Statistical anomalies in financial reporting suggest potential
              data manipulation similar to patterns found in fraudulent election results.
          - id: strike_2025-04-25T20:00:00.000Z
            date: '2025-04-25T20:00:00.000Z'
            description: New Bitcoin-backed lending product launching imminently per
              CEO announcement.
          - id: strike_2025-04-25T17:00:00.000Z
            date: '2025-04-25T17:00:00.000Z'
            description: Jack Mallers assumes CEO role at Twenty One while maintaining
              Strike as separate entity.
          - id: strike_2025-04-25T10:00:00.000Z
            date: '2025-04-25T10:00:00.000Z'
            description: Jack Mallers joins $3.9B Bitcoin venture backed by SoftBank,
              Tether, and major financial institutions.
        - id: 671994dc6a91f9ef247f1f6a
          name: eliza
          score: 0.379
          xHandle: ai16zeliza
          analysis: ELIZA is an established AI-powered cryptocurrency project on Solana
            within the ai16z framework ecosystem. Led by Shaw (@shawmakesmagic), it
            ranks among the leading AI agents on Solana, frequently moving in and
            out of the top 10. The project demonstrates active market presence with
            price consolidation between 0.00225-0.00300, maintains strong community
            engagement, and serves as a blueprint for emerging AI token projects.
            Its integration with the ai16z DAO and position as a pioneering AI agent
            continues to influence the Solana ecosystem.
          rationale: New launchpad platform with buyback/burn mechanics draws multiple
            team deployments while token sees 42% surge on HTX, following recent AI
            agent builder launch and Auto dot Fun integration.
          ticker: eliza
          tokens:
            solana: 5voS9evDjxF589WuEub5i4ti7FWQmZCsAsyD5ucbuRqM
          summaries:
          - id: eliza_2025-05-01T00:00:00.000Z
            date: '2025-05-01T00:00:00.000Z'
            description: Multiple teams are deploying on new launchpad platform with
              buyback/burn mechanics for token holders, addressing unmet market demand.
          - id: eliza_2025-04-29T06:00:00.000Z
            date: '2025-04-29T06:00:00.000Z'
            description: Token experiences 42% price surge on HTX, leading all gainers.
          - id: eliza_2025-04-25T12:00:00.000Z
            date: '2025-04-25T12:00:00.000Z'
            description: New launchpad platform goes live with updated UI and first
              token launch.
          - id: eliza_2025-04-18T12:00:00.000Z
            date: '2025-04-18T12:00:00.000Z'
            description: New AI agent builder platform launches with agent creation
              capabilities.
          - id: eliza_2025-04-01T12:00:00.000Z
            date: '2025-04-01T12:00:00.000Z'
            description: Integration with Auto dot Fun platform drives 20% price increase;
              V2 version in development.
        - id: 67eacd2e37be558be9958dc7
          name: zebec
          score: 0.369
          xHandle: Zebec_HQ
          analysis: Zebec is a blockchain-based financial platform focused on real-time
            payment solutions and streaming value transfer. The project enables continuous,
            second-by-second financial transactions for various use cases including
            payroll, DeFi, and NFTs. Built on blockchain technology, it aims to revolutionize
            traditional finance by enabling instant, secure transactions and continuous
            money streams. The platform features staking capabilities and maintains
            partnerships with major financial institutions while being available on
            multiple exchanges.
          rationale: Project faces code plagiarism claims and governance issues amid
            $40M funding, while founder allegedly seeks OTC token sales for different
            project, though new Propy integration enables crypto real estate payments.
          ticker: zbcn
          tokens:
            solana: ZBCNpuD7YMXzTHB2fhGkGi78MNsHGLRXUhRewNRm9RU
          summaries:
          - id: zebec_2025-05-01T02:00:00.000Z
            date: '2025-05-01T02:00:00.000Z'
            description: Project faces code plagiarism allegations despite $40M venture
              funding.
          - id: zebec_2025-04-30T16:00:00.000Z
            date: '2025-04-30T16:00:00.000Z'
            description: Legal dispute over airdrop shares dismissed in Delaware court;
              significant governance concerns raised about leadership.
          - id: zebec_2025-04-30T15:00:00.000Z
            date: '2025-04-30T15:00:00.000Z'
            description: Token buyback of 50M ZBCN ($50K) from card revenue announced,
              execution expected within days.
          - id: zebec_2025-04-30T14:00:00.000Z
            date: '2025-04-30T14:00:00.000Z'
            description: Founder Sam Thapaliya reportedly attempting OTC token sales
              while fundraising for different project.
          - id: zebec_2025-04-29T16:00:00.000Z
            date: '2025-04-29T16:00:00.000Z'
            description: New partnership enables stablecoin and crypto payments for
              real estate transactions through integration with Propy platform.
        - id: 66f665cf88a06547578ec9a6
          name: robinhood
          score: 0.363
          xHandle: RobinhoodApp
          analysis: Robinhood continues evolving as a comprehensive financial platform,
            combining traditional banking, stock trading, and crypto services. Recent
            launches include the premium Gold Card and enhanced trading features like
            tax lot selling. The company, valued at $40B, is expanding into banking
            with a fall rollout planned. Notable developments include Ark Invest's
            recent share acquisition and continued product innovation. The platform
            maintains its position as a retail-focused financial services provider,
            though facing increased competition in the fintech space.
          rationale: Q1 earnings exceed expectations with 2x trading volume while
            pending GENIUS Act legislation could reduce digital payment costs through
            exchanges.
          ticker: hood
          tokens:
            solana: h5NciPdMZ5QCB5BYETJMYBMpVx9ZuitR6HcVjyBhood
          summaries:
          - id: robinhood_2025-04-30T21:00:00.000Z
            date: '2025-04-30T21:00:00.000Z'
            description: Crypto trading volume doubles as Q1 earnings surpass analyst
              expectations.
          - id: robinhood_2025-04-30T14:00:00.000Z
            date: '2025-04-30T14:00:00.000Z'
            description: Upcoming earnings report attracts trading activity with potential
              market impact from political factors.
          - id: robinhood_2025-04-28T18:00:00.000Z
            date: '2025-04-28T18:00:00.000Z'
            description: Pending GENIUS Act legislation could enable significantly
              cheaper digital payment transfers through exchanges, presenting an undervalued
              market opportunity.
          - id: robinhood_2025-04-25T18:00:00.000Z
            date: '2025-04-25T18:00:00.000Z'
            description: High options premiums make wheel strategy attractive for
              $HOOD trading.
          - id: robinhood_2025-04-24T12:00:00.000Z
            date: '2025-04-24T12:00:00.000Z'
            description: Network fees removed for Solana transfers and swaps until
              June 9.
        - id: 66f5081d6811ccaef9560a39
          name: pyth network
          score: 0.345
          xHandle: PythNetwork
          analysis: 'Pyth Network is a leading decentralized oracle infrastructure
            providing real-time price feeds across 100+ blockchains. The platform
            delivers 1,290+ price feeds updating every 400ms, sourced directly from
            120+ institutional partners. Recent developments include strategic integrations
            with FogoChain (as native price layer), Eclipse, and Kamino. Key features
            include Oracle Integrity Staking, Express Relay, Entropy randomness generator,
            and pull oracle design. The PYTH token ($0.206914) ranks #107 by market
            cap, with robust community metrics including 98,852 watchlist users. The
            platform continues expanding its presence, recently launching initiatives
            in Brazil while maintaining its position as fundamental infrastructure
            for DeFi applications requiring accurate, real-time market data.'
          rationale: $320M token unlock scheduled for May 19, 2025, amid new Pyth
            Network integration for price feeds.
          ticker: pyth
          tokens:
            solana: HZ1JovNiVvGrGNiiYvEozEVgZ58xaU3RKwX8eACQBCt3
            manta-pacific: '0x90e95735378a31bfad2dcd87128fbb80ffeb6917'
            neon-evm: '0x0575dd4afd93b7522fee4e0179f243eca3856137'
          summaries:
          - id: pyth network_2025-05-01T05:00:00.000Z
            date: '2025-05-01T05:00:00.000Z'
            description: $320M token unlock scheduled for May 19
          - id: pyth network_2025-04-30T12:00:00.000Z
            date: '2025-04-30T12:00:00.000Z'
            description: Sharpe Perps integrates price feed infrastructure using Pyth
              Network.
          - id: pyth network_2025-04-28T16:00:00.000Z
            date: '2025-04-28T16:00:00.000Z'
            description: Token unlock of $333.86M scheduled for May 2024.
          - id: pyth network_2025-04-27T15:00:00.000Z
            date: '2025-04-27T15:00:00.000Z'
            description: Major token unlock pending while FogoChain offers active
              flames farming program.
          - id: pyth network_2025-04-24T22:00:00.000Z
            date: '2025-04-24T22:00:00.000Z'
            description: 'Technical breakout alert: 12h 100MA flip confirmed with
              buying opportunity on retests; targets at 12h 200EMA.'
        - id: 6704ba62ade93b5baf363de5
          name: hyper
          score: 0.32
          xHandle: hyperonsol
          analysis: Hyperfy is a blockchain project combining DeFi and AI technology,
            built on Solana. It features an AI agent marketplace with an upcoming
            LP sales portal launch. The platform enables users to create and co-own
            AI agents, emphasizing speed, security, and scalability. Previously reaching
            an ATH of $125.71M, the project maintains active development in AI integration
            and 3D capabilities while positioning itself at the intersection of DeFi
            and artificial intelligence.
          rationale: Project sees 508% volume surge amid AR roadmap announcement,
            new 150x leverage exchange listing, and active airdrop campaign, despite
            reports of reward farming exploitation.
          ticker: hyper
          tokens:
            solana: 8vBMibwpn8wpfYKbQ9xqzodymg3LjmYec2tSNGRy23K8
          summaries:
          - id: hyper_2025-04-29T17:00:00.000Z
            date: '2025-04-29T17:00:00.000Z'
            description: New exchange listing announced with 150x leverage trading
              capability.
          - id: hyper_2025-04-24T19:00:00.000Z
            date: '2025-04-24T19:00:00.000Z'
            description: Active airdrop campaign available for claiming with modest
              token distribution.
          - id: hyper_2025-04-23T15:00:00.000Z
            date: '2025-04-23T15:00:00.000Z'
            description: AR enhancement roadmap announced for apps and digital assets,
              with planned elizaOS agent integration for AI metaverse expansion.
          - id: hyper_2025-04-23T12:00:00.000Z
            date: '2025-04-23T12:00:00.000Z'
            description: Active sybil farming on Zora platform indicates systematic
              exploitation of rewards mechanism.
          - id: hyper_2025-04-23T10:00:00.000Z
            date: '2025-04-23T10:00:00.000Z'
            description: Volume spikes 508% with 18% price surge as AR development
              and Eliza agent integration drive renewed market interest.
        - id: 66f50e9f6811ccaef95620b3
          name: securitize
          score: 0.315
          xHandle: Securitize
          analysis: Securitize continues to expand its digital asset infrastructure,
            now managing $38B in assets following the MG Stover acquisition. The platform
            is launching Converge, a new RWA-focused blockchain built on Arbitrum
            and Celestia, featuring high performance (100ms block time), native stablecoin
            integration (USDe/USDtb), and institutional compliance. Notable achievements
            include BlackRock's BUIDL fund ($2.45B+) and partnerships with major financial
            institutions. The platform combines traditional finance with DeFi capabilities,
            offering compliant tokenization services for securities, fund administration,
            and institutional-grade infrastructure. Mainnet launch is scheduled for
            Q2 2025.
          rationale: Apollo launches institutional-grade leveraged RWA strategy on
            Polygon with ACRED token, offering 9%+ yields, while expanding institutional
            reach through Converge platform partnership with Ethena Labs.
          ticker: acred
          tokens:
            ethereum: '0x17418038ecf73ba4026c4f428547bf099706f27b'
            solana: FubtUcvhSCr3VPXEcxouoQjKQ7NWTCzXyECe76B7L3f8
            ink: '0x53ad50d3b6fcacb8965d3a49cb722917c7dae1f3'
            avalanche: '0x7c64925002bfa705834b118a923e9911bee32875'
            polygon-pos: '0xfce60bbc52a5705cec5b445501fbaf3274dc43d0'
            aptos: '0xe528f4df568eb9fff6398adc514bc9585fab397f478972bcbebf1e75dee40a88'
          summaries:
          - id: securitize_2025-04-30T23:00:00.000Z
            date: '2025-04-30T23:00:00.000Z'
            description: New leveraged RWA strategy launches on Polygon through partnership
              with Gauntlet using ACRED token.
          - id: securitize_2025-04-30T13:00:00.000Z
            date: '2025-04-30T13:00:00.000Z'
            description: New institutional-grade DeFi product launches on Polygon,
              enabling leveraged real-world asset strategy with ACRED tokenized credit
              fund, offering enhanced yields above 9%.
          - id: securitize_2025-04-30T12:00:00.000Z
            date: '2025-04-30T12:00:00.000Z'
            description: Apollo credit fund launches institutional-grade leveraged
              yield strategy for RWA on Polygon network.
          - id: securitize_2025-04-29T09:00:00.000Z
            date: '2025-04-29T09:00:00.000Z'
            description: New technical partnership launches as Redstone powers Converge
              Chain, a blockchain initiative by Securitize.
          - id: securitize_2025-04-28T12:00:00.000Z
            date: '2025-04-28T12:00:00.000Z'
            description: New partnership with Ethena Labs launches Converge platform
              to facilitate institutional capital onboarding and TradFi settlement
              layer integration.
        - id: 6799b7dcfa052414a4251c4e
          name: wing
          score: 0.315
          xHandle: tokenshibawing
          analysis: We Actually Cook!🍗 Owners of the Shiba Inu Logo & Shiba_Wings
            Restaurant with 5% of revenue feeding the $WING chart. Serving food and
            crypto one WING at a time
          rationale: Token confirmed for delisting from Binance spot trading on May
            2, 2025, following earlier warning signs since April 10.
          ticker: wing
          tokens:
            solana: 3UYS3XXYC9yWvNyBWFKqqb5w9YQfX65RQzoAKd8jEUCB
          summaries:
          - id: wing_2025-05-01T05:00:00.000Z
            date: '2025-05-01T05:00:00.000Z'
            description: Token will be delisted from Binance spot trading on May 2nd.
          - id: wing_2025-05-01T02:00:00.000Z
            date: '2025-05-01T02:00:00.000Z'
            description: Token will be delisted from Binance spot trading on May 2,
              2025.
          - id: wing_2025-04-28T10:00:00.000Z
            date: '2025-04-28T10:00:00.000Z'
            description: Upcoming delisting from Binance exchange scheduled for May
              2.
          - id: wing_2025-04-24T04:00:00.000Z
            date: '2025-04-24T04:00:00.000Z'
            description: Major exchange Binance announces delisting from their platform
          - id: wing_2025-04-10T07:00:00.000Z
            date: '2025-04-10T07:00:00.000Z'
            description: Token included in Binance's delisting vote, indicating elevated
              platform removal risk.
        - id: 66f4fdc76811ccaef955de3c
          name: paypal
          score: 0.302
          xHandle: 'PayPal

            @paypaldev'
          analysis: PayPal is a global digital payment platform with 434 million users
            across 200+ countries. The company is currently focusing on AI integration
            and agent development, showcasing new features through their Dev Days
            2025 event. They're partnering with major tech companies like Google Cloud
            and Amazon for AI initiatives, while also expanding services to African
            markets through GoPremium integration. The company is undergoing workforce
            transformation with AI implementation.
          rationale: SEC concludes 15-month PYUSD stablecoin investigation with no
            enforcement action, clearing regulatory uncertainty.
          ticker: pyusd
          tokens:
            ethereum: '0x6c3ea9036406852006290770bedfcaba0e23a0e8'
            solana: 2b1kV6DkPAnxd5ixfnxCpjxmKwqjjaYmCZfHsFu24GXo
          summaries:
          - id: paypal_2025-04-30T18:00:00.000Z
            date: '2025-04-30T18:00:00.000Z'
            description: SEC concludes stablecoin investigation, removing regulatory
              obstacle for PYUSD operations.
          - id: paypal_2025-04-30T16:00:00.000Z
            date: '2025-04-30T16:00:00.000Z'
            description: SEC concludes 15-month investigation into ETH-based stablecoin
              PYUSD.
          - id: paypal_2025-04-30T12:00:00.000Z
            date: '2025-04-30T12:00:00.000Z'
            description: SEC closes investigation into PYUSD stablecoin without enforcement
              action.
          - id: paypal_2025-04-30T09:00:00.000Z
            date: '2025-04-30T09:00:00.000Z'
            description: SEC concludes PYUSD stablecoin investigation, removing regulatory
              hurdle.
          - id: paypal_2025-04-30T08:00:00.000Z
            date: '2025-04-30T08:00:00.000Z'
            description: SEC closes investigation into PYUSD stablecoin with no enforcement
              action taken.
=======
      \ of 0.1, based on the provided AixBT API data:\n\n1. **ANON**\n\t* Score: 0.409\n\
      \t* Ticker: ANON\n\t* Solana Token: 9McvH6w97oewLmPxqQEoHUAv3u5iYMyQ9AeZZhguYf1T\n\
      \t* Analysis: DeFAI protocol at the intersection of AI and decentralized finance,\
      \ with a strong social media presence and community engagement.\n\t* Recent\
      \ Developments: Binance Alpha listing, multi-chain token wizard launch, and\
      \ Raydium's $540k trading incentive program.\n\n2. **ORCA**\n\t* Score: 0.371\n\
      \t* Ticker: ORCA\n\t* Solana Token: orcaEKTdK7LKz57vaAYr9QeNsVEPfiu6QeMU1kektZE\n\
      \t* Analysis: Solana-based DEX utilizing Concentrated Liquidity Market Making\
      \ (CLMM) technology, with a significant market presence and strong community\
      \ engagement.\n\t* Recent Developments: SEC proposal for regulated US stock\
      \ trading on public blockchains, with key partnerships.\n\n3. **STRIKE**\n\t\
      * Score: 0.343\n\t* Ticker: STRIKE\n\t* Solana Token: STRikemJEk2tFVYpg7SMo9nGPrnJ56fHnS1K7PV2fPw\n\
      \t* Analysis: Multi-chain cryptocurrency platform operating across Web3, sports\
      \ betting, and combat sports industries, with a dedicated community.\n\t* Recent\
      \ Developments: $18M token unlock scheduled, new Bitcoin-backed lending product\
      \ launch, and Jack Mallers' appointment as CEO of Twenty One.\n\n4. **ELIZA**\n\
      \t* Score: 0.332\n\t* Ticker: ELIZA\n\t* Solana Token: 5voS9evDjxF589WuEub5i4ti7FWQmZCsAsyD5ucbuRqM\n\
      \t* Analysis: AI-powered cryptocurrency project on Solana, with a strong market\
      \ presence, community engagement, and recent integrations.\n\t* Recent Developments:\
      \ New launchpad platform, 42% price surge on HTX, and Auto dot"
    data:
      data:
        projects:
        - id: 673a85341ae7a3745f8efb2d
          name: anon
          score: 0.409
          xHandle: HeyAnonai
          analysis: ANON is a DeFAI (Decentralized Finance AI) protocol led by Daniele
            Sesta, operating at the intersection of AI and decentralized finance.
            The project has garnered attention within the AI crypto sector, with current
            trading levels around $4.5-5.36 and community predictions targeting $20-25
            range. While maintaining its core identity as a pass-based token, the
            project faces community pressure for expanded utility features. The protocol
            positions itself among leading AI-focused crypto projects, with strong
            social media presence and community engagement.
          rationale: Project secures Binance Alpha listing, launches multi-chain token
            wizard, and joins Raydium's $540k trading incentive program with BONK
            partnership.
          ticker: anon
          tokens:
            sonic: '0x79bbf4508b1391af3a0f4b30bb5fc4aa9ab0e07c'
            iota-evm: '0x79bbf4508b1391af3a0f4b30bb5fc4aa9ab0e07c'
            metis-andromeda: '0x79bbf4508b1391af3a0f4b30bb5fc4aa9ab0e07c'
            kava: '0x79bbf4508b1391af3a0f4b30bb5fc4aa9ab0e07c'
            ethereum: '0x79bbf4508b1391af3a0f4b30bb5fc4aa9ab0e07c'
            binance-smart-chain: '0x79bbf4508b1391af3a0f4b30bb5fc4aa9ab0e07c'
            arbitrum-one: '0x79bbf4508b1391af3a0f4b30bb5fc4aa9ab0e07c'
            base: '0x79bbf4508b1391af3a0f4b30bb5fc4aa9ab0e07c'
            solana: 9McvH6w97oewLmPxqQEoHUAv3u5iYMyQ9AeZZhguYf1T
          summaries:
          - id: anon_2025-05-01T12:00:00.000Z
            date: '2025-05-01T12:00:00.000Z'
            description: New listing on Binance Alpha platform alongside two other
              Sonic Labs ecosystem projects.
          - id: anon_2025-05-01T07:00:00.000Z
            date: '2025-05-01T07:00:00.000Z'
            description: Token creation wizard debuts on 6 chains with integrated
              liquidity pool automation and supply control features.
          - id: anon_2025-04-26T17:00:00.000Z
            date: '2025-04-26T17:00:00.000Z'
            description: Project is included in Raydium's new $540k trading incentive
              program on Launchlab, alongside partnership with BONK for expanded trading
              rewards and liquidity.
          - id: anon_2025-04-26T10:00:00.000Z
            date: '2025-04-26T10:00:00.000Z'
            description: Major platform update introduces real-time trade monitoring
              and AI-enhanced wallet behavior analysis tools.
          - id: anon_2025-04-25T10:00:00.000Z
            date: '2025-04-25T10:00:00.000Z'
            description: Price testing resistance at $5.20 with established uptrend;
              key support zone identified at $4.50-4.60.
        - id: 66f77e5256fd508edf9402cf
          name: orca
          score: 0.371
          xHandle: orca_so
          analysis: ORCA is a Solana-based DEX utilizing Concentrated Liquidity Market
            Making (CLMM) technology. The protocol maintains a significant market
            presence with approximately 42,000 holders and a market cap of ~$220M.
            Recent technical indicators show bullish patterns including EMA crossovers
            and pennant formations. The platform competes in Solana's DEX ecosystem
            alongside other major players like Jupiter and Raydium. Notable recent
            activity includes significant whale transactions and strong community
            engagement. The project continues to maintain its position from previous
            analysis as an established DEX with strong market presence, though with
            a slightly adjusted market cap from the previous $266.5M.
          rationale: SEC proposal submitted for regulated US stock trading on public
            blockchains, with Coinfund, Superstate Funds, and Solana Institute as
            key partners in framework development.
          ticker: orca
          tokens:
            solana: orcaEKTdK7LKz57vaAYr9QeNsVEPfiu6QeMU1kektZE
          summaries:
          - id: orca_2025-05-01T13:00:00.000Z
            date: '2025-05-01T13:00:00.000Z'
            description: New regulatory framework development in progress with Coinfund
              and Superstate Funds for compliant securities trading on public blockchains.
          - id: orca_2025-04-30T23:00:00.000Z
            date: '2025-04-30T23:00:00.000Z'
            description: Active regulatory engagement underway with SEC for securities
              trading approval on public blockchains.
          - id: orca_2025-04-30T21:00:00.000Z
            date: '2025-04-30T21:00:00.000Z'
            description: Collaboration with Superstate Funds and Solana Institute
              aims to enable regulated US stock trading on-chain.
          - id: orca_2025-04-30T20:00:00.000Z
            date: '2025-04-30T20:00:00.000Z'
            description: SEC proposal submitted for pilot project to enable equity
              securities trading on public blockchain networks.
          - id: orca_2025-04-30T19:00:00.000Z
            date: '2025-04-30T19:00:00.000Z'
            description: New regulatory framework development underway for compliant
              securities trading on public blockchains in partnership with Solana
              Institute.
        - id: 6700b8928b16fc6b302936c6
          name: strike
          score: 0.343
          xHandle: Unable to definitively determine the official X handle from the
            provided tweets
          analysis: 'Based on the previous analysis only: STRIKE/StrikeX is a multi-chain
            cryptocurrency platform operating across Web3, sports betting, and combat
            sports industries. The ecosystem features the StrikeX Wallet for portfolio
            management of traditional and crypto assets, including RWAs and stablecoins.
            The platform supports multiple networks including BNB, SOL, ETH, BTC,
            BASE, ARB, MATIC, TRON, and AVAX, providing comprehensive cross-chain
            functionality.'
          rationale: Jack Mallers appointed CEO of Twenty One in $3.9B Bitcoin venture
            backed by SoftBank and Tether, with $18M token unlock due May 15 and new
            Bitcoin-backed lending product launch pending.
          ticker: strike
          tokens:
            solana: STrikemJEk2tFVYpg7SMo9nGPrnJ56fHnS1K7PV2fPw
          summaries:
          - id: strike_2025-05-01T05:00:00.000Z
            date: '2025-05-01T05:00:00.000Z'
            description: $18M token unlock scheduled for May 15
          - id: strike_2025-04-30T15:00:00.000Z
            date: '2025-04-30T15:00:00.000Z'
            description: Statistical anomalies in financial reporting suggest potential
              data manipulation similar to patterns found in fraudulent election results.
          - id: strike_2025-04-25T20:00:00.000Z
            date: '2025-04-25T20:00:00.000Z'
            description: New Bitcoin-backed lending product launching imminently per
              CEO announcement.
          - id: strike_2025-04-25T17:00:00.000Z
            date: '2025-04-25T17:00:00.000Z'
            description: Jack Mallers assumes CEO role at Twenty One while maintaining
              Strike as separate entity.
          - id: strike_2025-04-25T10:00:00.000Z
            date: '2025-04-25T10:00:00.000Z'
            description: Jack Mallers joins $3.9B Bitcoin venture backed by SoftBank,
              Tether, and major financial institutions.
        - id: 671994dc6a91f9ef247f1f6a
          name: eliza
          score: 0.332
          xHandle: ai16zeliza
          analysis: ELIZA is an established AI-powered cryptocurrency project on Solana
            within the ai16z framework ecosystem. Led by Shaw (@shawmakesmagic), it
            ranks among the leading AI agents on Solana, frequently moving in and
            out of the top 10. The project demonstrates active market presence with
            price consolidation between 0.00225-0.00300, maintains strong community
            engagement, and serves as a blueprint for emerging AI token projects.
            Its integration with the ai16z DAO and position as a pioneering AI agent
            continues to influence the Solana ecosystem.
          rationale: New launchpad platform with buyback/burn mechanics draws multiple
            team deployments while token sees 42% surge on HTX, following recent AI
            agent builder launch and Auto dot Fun integration.
          ticker: eliza
          tokens:
            solana: 5voS9evDjxF589WuEub5i4ti7FWQmZCsAsyD5ucbuRqM
          summaries:
          - id: eliza_2025-05-01T00:00:00.000Z
            date: '2025-05-01T00:00:00.000Z'
            description: Multiple teams are deploying on new launchpad platform with
              buyback/burn mechanics for token holders, addressing unmet market demand.
          - id: eliza_2025-04-29T06:00:00.000Z
            date: '2025-04-29T06:00:00.000Z'
            description: Token experiences 42% price surge on HTX, leading all gainers.
          - id: eliza_2025-04-25T12:00:00.000Z
            date: '2025-04-25T12:00:00.000Z'
            description: New launchpad platform goes live with updated UI and first
              token launch.
          - id: eliza_2025-04-18T12:00:00.000Z
            date: '2025-04-18T12:00:00.000Z'
            description: New AI agent builder platform launches with agent creation
              capabilities.
          - id: eliza_2025-04-01T12:00:00.000Z
            date: '2025-04-01T12:00:00.000Z'
            description: Integration with Auto dot Fun platform drives 20% price increase;
              V2 version in development.
        - id: 6798825e526a7efb8ff12944
          name: daydreams
          score: 0.324
          xHandle: No official handle identified from the provided tweets
          analysis: Based on the provided tweets, there is insufficient information
            to confirm the existence of a specific crypto project called "Daydreams"
            or to provide meaningful details about such a project.
          rationale: AI-powered gaming platform launches Season 1 with $1M $LORDS
            + 100K $STRK reward pool, featuring Gigaverse integration and autonomous
            NPCs, currently at $16.9M market cap with 4.61k holders.
          ticker: dreams
          tokens:
            solana: GMzuntWYJLpNuCizrSR7ZXggiMdDzTNiEmSNHHunpump
          summaries:
          - id: daydreams_2025-05-01T13:00:00.000Z
            date: '2025-05-01T13:00:00.000Z'
            description: Season 1 launches with phased rollout (April 30-May 14) and
              1M $LORDS + 100K $STRK reward pool, introducing AI NPCs and simplified
              onboarding.
          - id: daydreams_2025-04-22T20:00:00.000Z
            date: '2025-04-22T20:00:00.000Z'
            description: Live integration with Gigaverse enables autonomous gaming
              agents to play independently.
          - id: daydreams_2025-04-03T12:00:00.000Z
            date: '2025-04-03T12:00:00.000Z'
            description: Framework powers autonomous NPC system in Realms Eternum,
              launching April on Starknet with randomized agent characteristics.
          - id: daydreams_2025-01-28T06:00:00.000Z
            date: '2025-01-28T06:00:00.000Z'
            description: Trading at $16.9M market cap with 4.61k holders. Developing
              multi-chain AI agents framework with Chain of Thought processing and
              DeepSeeks-R1 reinforcement.
        - id: 67eacd2e37be558be9958dc7
          name: zebec
          score: 0.324
          xHandle: Zebec_HQ
          analysis: Zebec is a blockchain-based financial platform focused on real-time
            payment solutions and streaming value transfer. The project enables continuous,
            second-by-second financial transactions for various use cases including
            payroll, DeFi, and NFTs. Built on blockchain technology, it aims to revolutionize
            traditional finance by enabling instant, secure transactions and continuous
            money streams. The platform features staking capabilities and maintains
            partnerships with major financial institutions while being available on
            multiple exchanges.
          rationale: Project faces code plagiarism claims and governance issues amid
            $40M funding, while founder allegedly seeks OTC token sales for different
            project, though new Propy integration enables crypto real estate payments.
          ticker: zbcn
          tokens:
            solana: ZBCNpuD7YMXzTHB2fhGkGi78MNsHGLRXUhRewNRm9RU
          summaries:
          - id: zebec_2025-05-01T02:00:00.000Z
            date: '2025-05-01T02:00:00.000Z'
            description: Project faces code plagiarism allegations despite $40M venture
              funding.
          - id: zebec_2025-04-30T16:00:00.000Z
            date: '2025-04-30T16:00:00.000Z'
            description: Legal dispute over airdrop shares dismissed in Delaware court;
              significant governance concerns raised about leadership.
          - id: zebec_2025-04-30T15:00:00.000Z
            date: '2025-04-30T15:00:00.000Z'
            description: Token buyback of 50M ZBCN ($50K) from card revenue announced,
              execution expected within days.
          - id: zebec_2025-04-30T14:00:00.000Z
            date: '2025-04-30T14:00:00.000Z'
            description: Founder Sam Thapaliya reportedly attempting OTC token sales
              while fundraising for different project.
          - id: zebec_2025-04-29T16:00:00.000Z
            date: '2025-04-29T16:00:00.000Z'
            description: New partnership enables stablecoin and crypto payments for
              real estate transactions through integration with Propy platform.
        - id: 6726403191f5eb59ac52c154
          name: mlg
          score: 0.315
          xHandle: MLGsolana420
          analysis: $MLG is a Solana-based gaming and culture token with a dedicated
            community of holders. The project is currently organizing its first LAN
            tournament at GDC in San Francisco, demonstrating steps toward gaming
            utility. Despite trading below previous highs, the token maintains strong
            community support and conviction. The project combines gaming nostalgia
            with crypto, targeting the intersection of gaming and blockchain communities.
            Previous market performance showed significant volatility, with the market
            cap ranging from $100M to $18M, and historical instances of 20X price
            movements.
          rationale: Solana meme coin promoted by LA vape group peaked at high market
            cap, dropped to 15m, and ultimately ended with reported team disappearance
            and scam allegations by influencer Adin Ross.
          ticker: mlg
          tokens:
            solana: 7XJiwLDrjzxDYdZipnJXzpr1iDTmK55XixSFAa7JgNEL
          summaries:
          - id: mlg_2025-04-29T02:00:00.000Z
            date: '2025-04-29T02:00:00.000Z'
            description: Influencer Adin Ross reports being scammed by project team
              who subsequently disappeared.
          - id: mlg_2025-03-30T06:00:00.000Z
            date: '2025-03-30T06:00:00.000Z'
            description: Solana meme coin with active community, positioned for potential
              gaming meta movement.
          - id: mlg_2025-03-09T22:00:00.000Z
            date: '2025-03-09T22:00:00.000Z'
            description: Compared to early MOG and SPX memes. Initially pushed by
              LA vape group who have now moved on.
          - id: mlg_2025-03-08T05:00:00.000Z
            date: '2025-03-08T05:00:00.000Z'
            description: Discussed experiencing severe price correction due to LA
              vape cabal FUD, considered one of favorite Solana memes.
          - id: mlg_2025-02-18T04:00:00.000Z
            date: '2025-02-18T04:00:00.000Z'
            description: Token dropped from LA Vape Cabal promotion to 15m market
              cap in 1.5 weeks.
        - id: 67349646a68a9c6cfc802897
          name: pippin
          score: 0.315
          xHandle: pippinlovesyou
          analysis: PIPPIN is an advanced AI framework project on Solana created by
            BabyAGI founder Yohei Nakajima. The project features a recently open-sourced
            framework (pippin-lite) designed for self-building autonomous agents,
            with integration to 200+ skills through Composio. The ecosystem includes
            a quest-based utility system, developer staking, and an NFT collection.
            The project has gained significant traction with recent listings on Binance
            Futures and Bitrue, currently maintaining a market cap of approximately
            $135-141M. The framework emphasizes dynamic skills, self-reflection, and
            graph-based memory, positioning itself as a leading AI infrastructure
            project competing with major players like ai16z.
          rationale: AI-sector project with $17M market cap shows growth potential,
            but faces active pump attempt on Binance futures amid recent launch of
            perpetual futures on Kraken Pro with 20x leverage.
          ticker: pippin
          tokens:
            solana: Dfh5DzRgSvvCFDoYc2ciTkMrbDfRKybA4SoFbPmApump
          summaries:
          - id: pippin_2025-04-23T18:00:00.000Z
            date: '2025-04-23T18:00:00.000Z'
            description: Market cap stands at $17M with growth potential indicated
              by comparable projects showing 4.5x-2x returns in recent cycles.
          - id: pippin_2025-04-23T10:00:00.000Z
            date: '2025-04-23T10:00:00.000Z'
            description: 'Warning: Active pump attempt underway on Binance futures
              with $13M market cap and rising open interest relative to spot liquidity.'
          - id: pippin_2025-04-09T07:00:00.000Z
            date: '2025-04-09T07:00:00.000Z'
            description: Perpetual futures contract rises 20%, ranking among top 3
              performers in 24-hour period.
          - id: pippin_2025-02-13T10:00:00.000Z
            date: '2025-02-13T10:00:00.000Z'
            description: Launched perpetual futures on Kraken Pro with up to 20x leverage,
              supporting 30+ collateral options and 360+ markets.
          - id: pippin_2025-01-25T03:00:00.000Z
            date: '2025-01-25T03:00:00.000Z'
            description: Trading with -660% funding rate on Binance and -500% on Bybit.
              Making higher low at previous ATH support level. Part of AI sector.
        - id: 66f5081d6811ccaef9560a39
          name: pyth network
          score: 0.303
          xHandle: PythNetwork
          analysis: 'Pyth Network is a leading decentralized oracle infrastructure
            providing real-time price feeds across 100+ blockchains. The platform
            delivers 1,290+ price feeds updating every 400ms, sourced directly from
            120+ institutional partners. Recent developments include strategic integrations
            with FogoChain (as native price layer), Eclipse, and Kamino. Key features
            include Oracle Integrity Staking, Express Relay, Entropy randomness generator,
            and pull oracle design. The PYTH token ($0.206914) ranks #107 by market
            cap, with robust community metrics including 98,852 watchlist users. The
            platform continues expanding its presence, recently launching initiatives
            in Brazil while maintaining its position as fundamental infrastructure
            for DeFi applications requiring accurate, real-time market data.'
          rationale: $320M token unlock scheduled for May 19, 2025, amid new Pyth
            Network integration for price feeds.
          ticker: pyth
          tokens:
            solana: HZ1JovNiVvGrGNiiYvEozEVgZ58xaU3RKwX8eACQBCt3
            manta-pacific: '0x90e95735378a31bfad2dcd87128fbb80ffeb6917'
            neon-evm: '0x0575dd4afd93b7522fee4e0179f243eca3856137'
          summaries:
          - id: pyth network_2025-05-01T05:00:00.000Z
            date: '2025-05-01T05:00:00.000Z'
            description: $320M token unlock scheduled for May 19
          - id: pyth network_2025-04-30T12:00:00.000Z
            date: '2025-04-30T12:00:00.000Z'
            description: Sharpe Perps integrates price feed infrastructure using Pyth
              Network.
          - id: pyth network_2025-04-28T16:00:00.000Z
            date: '2025-04-28T16:00:00.000Z'
            description: Token unlock of $333.86M scheduled for May 2024.
          - id: pyth network_2025-04-27T15:00:00.000Z
            date: '2025-04-27T15:00:00.000Z'
            description: Major token unlock pending while FogoChain offers active
              flames farming program.
          - id: pyth network_2025-04-24T22:00:00.000Z
            date: '2025-04-24T22:00:00.000Z'
            description: 'Technical breakout alert: 12h 100MA flip confirmed with
              buying opportunity on retests; targets at 12h 200EMA.'
        - id: 6704ba62ade93b5baf363de5
          name: hyper
          score: 0.281
          xHandle: hyperonsol
          analysis: Hyperfy is a blockchain project combining DeFi and AI technology,
            built on Solana. It features an AI agent marketplace with an upcoming
            LP sales portal launch. The platform enables users to create and co-own
            AI agents, emphasizing speed, security, and scalability. Previously reaching
            an ATH of $125.71M, the project maintains active development in AI integration
            and 3D capabilities while positioning itself at the intersection of DeFi
            and artificial intelligence.
          rationale: Project sees 508% volume surge amid AR roadmap announcement,
            new 150x leverage exchange listing, and active airdrop campaign, despite
            reports of reward farming exploitation.
          ticker: hyper
          tokens:
            solana: 8vBMibwpn8wpfYKbQ9xqzodymg3LjmYec2tSNGRy23K8
          summaries:
          - id: hyper_2025-04-29T17:00:00.000Z
            date: '2025-04-29T17:00:00.000Z'
            description: New exchange listing announced with 150x leverage trading
              capability.
          - id: hyper_2025-04-24T19:00:00.000Z
            date: '2025-04-24T19:00:00.000Z'
            description: Active airdrop campaign available for claiming with modest
              token distribution.
          - id: hyper_2025-04-23T15:00:00.000Z
            date: '2025-04-23T15:00:00.000Z'
            description: AR enhancement roadmap announced for apps and digital assets,
              with planned elizaOS agent integration for AI metaverse expansion.
          - id: hyper_2025-04-23T12:00:00.000Z
            date: '2025-04-23T12:00:00.000Z'
            description: Active sybil farming on Zora platform indicates systematic
              exploitation of rewards mechanism.
          - id: hyper_2025-04-23T10:00:00.000Z
            date: '2025-04-23T10:00:00.000Z'
            description: Volume spikes 508% with 18% price surge as AR development
              and Eliza agent integration drive renewed market interest.
>>>>>>> a270acf4
tool_test:
  input:
    tool: search_projects
    tool_arguments:
      name: heurist
      limit: 1
  output:
    response: ''
    data:
      data:
        projects:
        - id: 66fb7f153342c5177d1800a2
          name: heurist
          score: 0
          xHandle: heurist_ai
          analysis: Heurist is a decentralized AI-as-a-Service cloud platform that
            has raised $2M to build community-owned AI infrastructure. The project
            features serverless AI integration, hosting over 30 decentralized AI models
            with 13,000+ GPU miners and processing 1B+ inference requests. Their $HEU
            token launched on Dec 9th, 2024, implementing a fair distribution model
            with mining-based emissions. The platform operates on Base and ZKSync
            Era networks, offering AI model hosting, API integration, and an upcoming
            video generation feature. Currently valued at ~$22M market cap, Heurist
            is backed by notable investors including Amber Group and Manifold Trading.
          rationale: CARV Agent platform launches with AI-enhanced token tracking,
            DEX integrations, and multi-chain support across Ethereum, Base, and Solana,
            backed by 30+ agent partnerships.
          ticker: heu
          tokens:
            ethereum: '0xec463d00aa4da76fb112cd2e4ac1c6bef02da6ea'
            base: '0xef22cb48b8483df6152e1423b19df5553bbd818b'
            zksync: '0xabec5ecbe08b6c02f5c9a2ff82696e1e7db6f9bf'
          summaries:
          - id: heurist_2025-04-28T16:00:00.000Z
            date: '2025-04-28T16:00:00.000Z'
            description: New AI integration enables enhanced token mention tracking
              and market pattern detection.
          - id: heurist_2025-04-22T13:00:00.000Z
            date: '2025-04-22T13:00:00.000Z'
            description: AI platform integrates with decentralized cloud infrastructure,
              adding web search and voice chat capabilities.
          - id: heurist_2025-04-17T15:00:00.000Z
            date: '2025-04-17T15:00:00.000Z'
            description: Live integrations exist with Dexscreener, Coingecko, DuckDuckGo,
              and SpaceandTimeDB platforms.
          - id: heurist_2025-04-10T15:00:00.000Z
            date: '2025-04-10T15:00:00.000Z'
            description: Agent-native infrastructure now live with 30+ agents, backed
              by strategic partnerships across major chains and protocols.
          - id: heurist_2025-04-07T13:00:00.000Z
            date: '2025-04-07T13:00:00.000Z'
            description: CARV Agent launches on Heurist Mesh platform, enabling natural
              language queries for blockchain activity across Ethereum, Base, and
              Solana networks.
keyword_test:
  input:
    tool: search_projects
    tool_arguments:
      name: ethereum
  output:
    response: ''
    data:
      data:
        projects:
        - id: 66f510606811ccaef95624ef
          name: ethereum name service
<<<<<<< HEAD
          score: 0.173
=======
          score: 0.131
>>>>>>> a270acf4
          xHandle: ensdomains
          analysis: Ethereum Name Service (ENS) maintains its position as a fundamental
            Web3 infrastructure project, providing human-readable domain names for
            blockchain addresses. While facing increased competition from newer domain
            services, ENS continues to serve as a primary digital identity solution
            for the Ethereum ecosystem. The service faces some criticism for its static
            nature, yet remains popular for personal branding, portfolio websites,
            and wallet address simplification. Trading at $33.37 with $192.2M daily
            volume, ENS benefits from established partnerships with PayPal and Venmo,
            while maintaining Linea blockchain integration. The project faces evolving
            challenges from newer domain services offering multi-chain functionality
            and more dynamic identity solutions.
<<<<<<< HEAD
          rationale: ENS expands utility through major integrations with GoDaddy,
            Dentity, and XMTP, while speculative domain values show decline from $70k
            peaks.
=======
          rationale: ENS expands ecosystem through major integrations with GoDaddy
            (.com domains), XMTP (secure messaging), and Dentity (identity verification),
            while gaining institutional recognition through UN WIPO participation.
>>>>>>> a270acf4
          ticker: ens
          tokens:
            ethereum: '0xc18360217d8f7ab5e7c516566761ea12ce7f9d72'
          summaries:
<<<<<<< HEAD
=======
          - id: ethereum name service_2025-05-01T14:00:00.000Z
            date: '2025-05-01T14:00:00.000Z'
            description: Senior team represents protocol at UN's WIPO event for domain
              naming policy discussions in Geneva.
>>>>>>> a270acf4
          - id: ethereum name service_2025-04-28T20:00:00.000Z
            date: '2025-04-28T20:00:00.000Z'
            description: New secure messaging functionality enabled through XMTP integration,
              allowing ENS domains to send private messages.
          - id: ethereum name service_2025-04-24T17:00:00.000Z
            date: '2025-04-24T17:00:00.000Z'
            description: New partnership with Dentity enables private, off-chain identity
              verification for .eth domains.
          - id: ethereum name service_2025-04-23T14:00:00.000Z
            date: '2025-04-23T14:00:00.000Z'
            description: GoDaddy integration enables traditional domain owners to
              link their .com and .org domains directly to ENS, bridging Web2 and
              Web3 infrastructure.
          - id: ethereum name service_2025-04-22T15:00:00.000Z
            date: '2025-04-22T15:00:00.000Z'
            description: New Identity Kit release v0.2.22 adds paymaster support and
              enhanced checkout features for improved integration capabilities.
<<<<<<< HEAD
          - id: ethereum name service_2025-04-21T19:00:00.000Z
            date: '2025-04-21T19:00:00.000Z'
            description: Speculative niche domain purchases showing significant value
              deterioration, with previous $70k investments proving unsustainable.
        - id: 66f4fe366811ccaef955dfc7
          name: ethereum
          score: 0.008
=======
        - id: 66f4fe366811ccaef955dfc7
          name: ethereum
          score: 0.004
>>>>>>> a270acf4
          xHandle: ethereum
          analysis: Ethereum maintains its position as the dominant smart contract
            platform with $62B TVL and over 300M unique addresses. Recent developments
            include Fidelity's Treasury fund filing and Celo's integration as an L2
            solution. While experiencing ETF outflows, the network shows strong fundamentals
            with 2,181 full-time developers and 1,313 active DeFi protocols. Trading
            around $2,000, market sentiment suggests potential upside with technical
            patterns indicating similarity to previous bull cycles. The platform continues
            to lead in institutional adoption, particularly in stablecoins and tokenization,
            while expanding its L2 ecosystem for improved scalability.
<<<<<<< HEAD
          rationale: Major protocol upgrade "Pectra" launching May 7 amid institutional
            momentum with BlackRock's $150B tokenization filing and Fidelity's $5.8M
            ETF inflow, despite asset experiencing five-month losing streak.
=======
          rationale: Morgan Stanley plans retail crypto expansion via E*TRADE while
            ETH sees major whale accumulation ($9.9M) and record Binance outflows
            amid L2 ecosystem growth to $27B TVL.
>>>>>>> a270acf4
          ticker: eth
          tokens:
            ? ''
            : ''
          summaries:
<<<<<<< HEAD
          - id: ethereum_2025-05-01T05:00:00.000Z
            date: '2025-05-01T05:00:00.000Z'
            description: Major protocol upgrade (Pectra) scheduled for May 7, while
              receiving institutional backing for dominance in DeFi and tokenized
              real-world assets.
          - id: ethereum_2025-05-01T04:00:00.000Z
            date: '2025-05-01T04:00:00.000Z'
            description: BlackRock files to tokenize $150B Treasury Trust funds while
              asset experiences longest monthly losing streak since 2018 with five
              consecutive months of losses.
          - id: ethereum_2025-05-01T02:00:00.000Z
            date: '2025-05-01T02:00:00.000Z'
            description: Major protocol upgrade "Pectra" scheduled for May 7, requiring
              temporary suspension of exchange deposits and withdrawals, while Layer
              2 ecosystem reaches significant maturity with 75% of TVL in stage 1
              protocols.
          - id: ethereum_2025-05-01T01:00:00.000Z
            date: '2025-05-01T01:00:00.000Z'
            description: Vitalik Buterin announces 2025 technical roadmap focusing
              on L1 enhancement, single-slot finality, statelessness, and privacy,
              while network currently processes majority of global stablecoin volume.
          - id: ethereum_2025-05-01T00:00:00.000Z
            date: '2025-05-01T00:00:00.000Z'
            description: Major institutional positioning evident with $5.8M Fidelity
              ETF inflow and significant short position of 6,000 ETH ($10.58M), while
              high-level government engagement signals potential adoption catalyst.
=======
          - id: ethereum_2025-05-01T14:00:00.000Z
            date: '2025-05-01T14:00:00.000Z'
            description: Multiple whales accumulate over 5,365 ETH ($9.9M) through
              AAVE borrowing and exchange withdrawals, while ETH dominance reaches
              lowest level since Q2 2017.
          - id: ethereum_2025-05-01T13:00:00.000Z
            date: '2025-05-01T13:00:00.000Z'
            description: Record-high ETH outflows from Binance, reaching 49% of total
              exchange outflows.
          - id: ethereum_2025-05-01T12:00:00.000Z
            date: '2025-05-01T12:00:00.000Z'
            description: L2 ecosystem shows significant maturation with $27B TVL secured
              and Stage 1 Decentralization achieved, while price tests bull market
              origin point at $1,846 with $2,000 as key resistance.
          - id: ethereum_2025-05-01T11:00:00.000Z
            date: '2025-05-01T11:00:00.000Z'
            description: Morgan Stanley is developing cryptocurrency trading integration
              for E*TRADE platform, planning to offer direct ETH trading to retail
              clients with anticipated launch next year.
          - id: ethereum_2025-05-01T10:00:00.000Z
            date: '2025-05-01T10:00:00.000Z'
            description: Morgan Stanley plans to launch crypto trading on E*Trade
              platform as early as next year, marking first major U.S. bank expansion
              into retail crypto trading.
>>>>>>> a270acf4
        - id: 6700b5f38b16fc6b30292faa
          name: ethereum memes
          score: 0
          ticker: ''
          tokens: {}
          summaries: []
        - id: 67a443da16a479375ab5b4fd
          name: ethereum etf
          score: 0
          xHandle: Not explicitly provided in tweets or previous analysis
          analysis: Ethereum ETF represents a regulated investment vehicle providing
            institutional exposure to ETH, with BlackRock's iShares Trust being a
            dominant player ($3.5B in holdings). Currently experiencing mixed performance
            with recent positive inflow of $4.7M after extended outflow period. Notable
            developments include increasing validator count suggesting upcoming staking
            capabilities, Pectra upgrade implementation, and BlackRock's BUIDL initiative
            integrating ETH into traditional finance. Price performance remains volatile,
            ranging from $1,878 to $3,250, with ETH posting its worst quarterly performance
            since 2018. Market sentiment remains divided on ETF impact, though institutional
            infrastructure continues to develop with potential staking approval on
            horizon.
          ticker: ''
          tokens: {}
          summaries:
          - id: ethereum etf_2025-03-31T05:00:00.000Z
            date: '2025-03-31T05:00:00.000Z'
            description: Recorded $8.6 million net outflows last week.
          - id: ethereum etf_2025-03-27T17:00:00.000Z
            date: '2025-03-27T17:00:00.000Z'
            description: Saw outflows of 1,433 ETH (-$2.9M), with Grayscale Mini Trust
              dropping 850 ETH ($1.72M), now holding 458,884 ETH ($928M).
          - id: ethereum etf_2025-03-19T04:00:00.000Z
            date: '2025-03-19T04:00:00.000Z'
            description: Recorded $52.8M outflow on March 18, marking 10th consecutive
              day of net outflows.
          - id: ethereum etf_2025-02-21T06:00:00.000Z
            date: '2025-02-21T06:00:00.000Z'
            description: Saw $13.1M outflow on Feb 20.
          - id: ethereum etf_2025-02-06T04:00:00.000Z
            date: '2025-02-06T04:00:00.000Z'
            description: 'Feb 5, 2024 flows: Total net inflow of $18.1M. Fidelity
              $20.1M inflow, Grayscale $7.2M outflow, ETH fund $5.2M inflow.'
        - id: 66f8bf3a481813460f486dc3
          name: ethereum nfts
          score: 0
          ticker: ''
          tokens: {}
          summaries: []
        - id: 67a451ff16a479375ab5b864
          name: ethereum credit guild
          score: 0
          ticker: ''
          tokens: {}
          summaries:
          - id: ethereum credit guild_2025-02-06T05:00:00.000Z
            date: '2025-02-06T05:00:00.000Z'
            description: Interface being deprecated, users advised to withdraw funds
              though smart contracts will remain accessible.
        - id: 672df0f62eff629a17486982
          name: ethereum foundation
          score: 0
          xHandle: ethereum
          analysis: Ethereum is a foundational blockchain platform established in
            2015 by Vitalik Buterin, managed by the Ethereum Foundation. It provides
            infrastructure for decentralized applications through smart contracts,
            supporting DeFi, NFTs, and Web3 development. The platform emphasizes community-driven
            development, transparency, and long-term value creation over short-term
            gains. Currently evolving with scaling solutions like rollups and sharding,
            while maintaining focus on security and decentralization. The Foundation
            actively supports ecosystem development through grants and partnerships,
            particularly for technical upgrades and interoperability solutions. The
            platform continues to attract institutional adoption while maintaining
            its cypherpunk ethos and commitment to open-source development.
          ticker: ''
          tokens: {}
          summaries:
          - id: ethereum foundation_2025-02-13T12:00:00.000Z
            date: '2025-02-13T12:00:00.000Z'
            description: Deployed 75% of assets into Aave. Expected to earn $1.5M
              through allocation of 50k ETH to DeFi.
          - id: ethereum foundation_2025-02-13T09:00:00.000Z
            date: '2025-02-13T09:00:00.000Z'
            description: Deposited 10,000 ETH ($26.74M) into Spark and 30,800 ETH
              ($82.16M) into AAVE on Feb 13, 2025.
          - id: ethereum foundation_2025-02-09T01:00:00.000Z
            date: '2025-02-09T01:00:00.000Z'
            description: Transferred 50,000 ETH ($131.66M) to multi-signature wallet
              for DeFi participation. Previous wallet has interacted with AAVE.
          - id: ethereum foundation_2024-11-08T10:00:00.000Z
            date: '2024-11-08T10:00:00.000Z'
            description: 'Current treasury: 970M with 2023 spending of 134.9M. At
              current spending levels, estimated 7 years of runway remaining.'
        - id: 670e2ffad5b654906222081e
          name: book of ethereum
          score: 0
          ticker: ''
          tokens: {}
          summaries: []
        - id: 6752787f6601532deecfce16
          name: ethereum classic
          score: 0
          ticker: ''
          tokens: {}
          summaries:
          - id: ethereum classic_2024-12-06T03:00:00.000Z
            date: '2024-12-06T03:00:00.000Z'
            description: Referenced regarding burn rate metrics being lower than a
              startup's.
        - id: 6704b4c6ade93b5baf362c92
          name: ethereum l2s
          score: 0
          ticker: ''
          tokens: {}
          summaries: []
limit_test:
  input:
    tool: search_projects
    tool_arguments:
      name: bitcoin
      limit: 25
    raw_data_only: true
  output:
    response: ''
    data:
      data:
        projects:
<<<<<<< HEAD
        - id: 67d1791c440b331a84f68238
          name: mercado bitcoin
          score: 0.138
          rationale: Brazilian exchange secures Wormhole partnership to expand $200M
            tokenized asset portfolio across chains, reaching 4M+ users through multiple
            strategic collaborations.
          ticker: ''
          tokens: {}
          summaries:
=======
        - id: 67074326ef030d06d2760f40
          name: bitcoin cash
          score: 0.403
          xHandle: BitcoinUnlimit
          analysis: Bitcoin Cash (BCH) is a Bitcoin fork functioning as a peer-to-peer
            electronic cash system. It features DeFi capabilities through BCH Bull,
            supports CashTokens, and offers trading options via BodaSwap. The project
            emphasizes accessibility and lower transaction fees compared to Bitcoin,
            with various ecosystem tools including CashTab Wallet.
          rationale: BCH launches Web3 domains for simplified wallet addressing while
            showing YTD returns exceeding ETH performance.
          ticker: ''
          tokens: {}
          summaries:
          - id: bitcoin cash_2025-04-18T14:00:00.000Z
            date: '2025-04-18T14:00:00.000Z'
            description: New .BCH Web3 domains launch enables human-readable wallet
              addresses for payments and business use.
          - id: bitcoin cash_2024-11-21T05:00:00.000Z
            date: '2024-11-21T05:00:00.000Z'
            description: Showing price movement with returns outperforming ETH year-to-date.
        - id: 67d1791c440b331a84f68238
          name: mercado bitcoin
          score: 0.169
          rationale: Wormhole secures 40+ exchange listings, achieves $50M TVL, and
            expands globally through partnerships enabling $240M+ in tokenized assets,
            primarily targeting Brazilian market.
          ticker: ''
          tokens: {}
          summaries:
          - id: mercado bitcoin_2025-05-01T10:00:00.000Z
            date: '2025-05-01T10:00:00.000Z'
            description: Multiple exchange listings (40+) and $50M TVL achievement,
              backed by strategic investments from yzilabs, LayerZero_Core, and apolloglobal,
              demonstrate significant market expansion.
>>>>>>> a270acf4
          - id: mercado bitcoin_2025-04-30T17:00:00.000Z
            date: '2025-04-30T17:00:00.000Z'
            description: Major Brazilian exchange partners with Wormhole to enable
              cross-chain tokenized products.
          - id: mercado bitcoin_2025-04-30T16:00:00.000Z
            date: '2025-04-30T16:00:00.000Z'
            description: Major Brazilian exchange partners with Wormhole to enable
              cross-chain tokenized products.
          - id: mercado bitcoin_2025-04-30T15:00:00.000Z
            date: '2025-04-30T15:00:00.000Z'
            description: $200M tokenized asset portfolio expanding globally through
              exclusive Wormhole partnership for cross-chain interoperability.
          - id: mercado bitcoin_2025-04-27T13:00:00.000Z
            date: '2025-04-27T13:00:00.000Z'
            description: Partnership announced to tokenize $40M of securities, credit,
              and debt for distribution to 4M+ Brazilian users.
<<<<<<< HEAD
          - id: mercado bitcoin_2025-03-12T11:00:00.000Z
            date: '2025-03-12T11:00:00.000Z'
            description: Partnered with Polygon to expand RWA tokenization in Latin
              America. Plans to issue over $200M in tokenized assets in 2024.
        - id: 66f52218bd7900daf0c5cd4a
          name: bitcoin puppets
          score: 0.114
=======
        - id: 66f52218bd7900daf0c5cd4a
          name: bitcoin puppets
          score: 0.109
>>>>>>> a270acf4
          xHandle: lepuppeteerfou
          analysis: Bitcoin Puppets maintains its position as a leading Bitcoin Ordinals
            project, ranking consistently in the top 5 by trading volume. Known for
            its peace symbol (☮️) branding and starting from a free/cheap mint, it
            has evolved into a high-value cultural asset with strong brand recognition.
            The project continues its "world peace through maximum chaos" philosophy
            while trading at approximately 0.043 BTC per piece. Notable for its engaged
            community and cultural significance in the Bitcoin ecosystem, it stands
            alongside major projects like Taproot Wizards and OMB in the Ordinals
            space.
          rationale: Limited 28-piece mint launching on OrdXcom at 0.0008675 BTC amid
            8.75% floor price decline and dilution concerns from continuous derivative
            launches.
          ticker: ''
          tokens: {}
          summaries:
          - id: bitcoin puppets_2025-04-25T15:00:00.000Z
            date: '2025-04-25T15:00:00.000Z'
            description: Limited edition mint of 28 bootleg pieces is live on OrdXcom
              at 0.0008675 BTC each, first come first serve basis.
          - id: bitcoin puppets_2025-04-25T05:00:00.000Z
            date: '2025-04-25T05:00:00.000Z'
            description: Public mint starts April 25, 8am PST on OrdXcom, 0.000852
              BTC per mint, 28 supply available FCFS.
          - id: bitcoin puppets_2025-04-25T03:00:00.000Z
            date: '2025-04-25T03:00:00.000Z'
            description: Fundraiser mint launching April 25, 8am EST on OrdXcom with
              32 supply at ~$69+fees per mint.
          - id: bitcoin puppets_2025-04-25T02:00:00.000Z
            date: '2025-04-25T02:00:00.000Z'
            description: Continuous launch of derivative NFTs and tokens creates dilution
              risk for existing holders.
          - id: bitcoin puppets_2025-04-22T15:00:00.000Z
            date: '2025-04-22T15:00:00.000Z'
            description: Floor price drops 8.75% to 0.04 BTC amid sustained trading
              activity on Bitcoin network.
        - id: 66f4fdc76811ccaef955de3e
          name: bitcoin
          score: 0.003
          xHandle: Bitcoin
          analysis: Bitcoin (BTC) maintains its position as the leading cryptocurrency
            with a $1.7T market cap, representing 1.3% of global money. March 2025
            shows increasing institutional adoption, highlighted by GameStop's planned
            $1.3B Bitcoin purchase and BlackRock CEO's bullish $500,000-700,000 price
            target. Technical analysis indicates a forming bull flag pattern with
            post-halving peak expectations. The asset continues to correlate with
            gold while maintaining its value proposition as digital gold. Market sentiment
            remains positive despite short-term resistance, with growing institutional
            interest and a reported 98% historical profitability rate.
<<<<<<< HEAD
          rationale: Despite $56.3M net outflows from Bitcoin ETFs, BlackRock leads
            institutional buying with $267M purchase while major banks plan full ETF
            access in 2025, potentially unlocking $31.2T in institutional capital.
=======
          rationale: 'BTC hits $96K as major institutions strengthen positions: Charles
            Schwab plans crypto trading, ETF holdings reach 1.34M BTC ($128B), Morgan
            Stanley developing E*Trade crypto integration, while exchange deposits
            hit 2017 lows.'
>>>>>>> a270acf4
          ticker: btc
          tokens:
            ? ''
            : ''
          summaries:
<<<<<<< HEAD
          - id: bitcoin_2025-05-01T05:00:00.000Z
            date: '2025-05-01T05:00:00.000Z'
            description: Spot ETFs record significant outflows with $56.3 million
              net withdrawals from Bitcoin funds and $2.3 million from Ethereum funds
              on April 30th.
          - id: bitcoin_2025-05-01T04:00:00.000Z
            date: '2025-05-01T04:00:00.000Z'
            description: BlackRock purchases $267M worth of BTC during 11 consecutive
              days of net inflows, while $31.2T in institutional capital remains restricted
              from ETF access across major US wealth platforms.
          - id: bitcoin_2025-05-01T03:00:00.000Z
            date: '2025-05-01T03:00:00.000Z'
            description: BlackRock leads institutional buying with $267M ETF purchase,
              offsetting outflows from other providers.
          - id: bitcoin_2025-05-01T02:00:00.000Z
            date: '2025-05-01T02:00:00.000Z'
            description: Grayscale transfers $911.3M (9,645 BTC) out while BlackRock's
              IBIT ETF adds 2,840 BTC, indicating major institutional repositioning
              despite overall negative ETF flows of $56M.
          - id: bitcoin_2025-05-01T01:00:00.000Z
            date: '2025-05-01T01:00:00.000Z'
            description: Major financial institutions (Merrill Lynch, Morgan Stanley,
              Wells Fargo, UBS) plan full spot ETF access in 2025, while CIA confirms
              institutional adoption trend and MetaPlanet prepares $250M raise for
              additional acquisitions.
        - id: 6801602b228cd121f6a9484e
          name: bitcoin ekasi
          score: 0
          ticker: ''
          tokens: {}
          summaries: []
        - id: 67144fade5b1a6e8af8e74bb
          name: bitcoin cyborgs
          score: 0
          analysis: 10K Ordinal collection
          rationale: 10K NFT collection currently minting at 0.00013 BTC per unit
            with $ME token swap option available.
          ticker: ''
          tokens: {}
          summaries:
          - id: bitcoin cyborgs_2025-04-25T03:00:00.000Z
            date: '2025-04-25T03:00:00.000Z'
            description: Mint is live at 0.00013 BTC plus fees for a 10K total supply
              collection.
          - id: bitcoin cyborgs_2025-04-24T22:00:00.000Z
            date: '2025-04-24T22:00:00.000Z'
            description: Active mint ongoing at 0.00013 BTC plus fees.
          - id: bitcoin cyborgs_2025-04-17T20:00:00.000Z
            date: '2025-04-17T20:00:00.000Z'
            description: NFT mint is live at 0.00013 BTC + fees, with $ME airdrop
              tokens eligible for swapping to mint.
          - id: bitcoin cyborgs_2025-04-17T17:00:00.000Z
            date: '2025-04-17T17:00:00.000Z'
            description: NFT mint is live at 0.00013 BTC per mint plus fees.
          - id: bitcoin cyborgs_2025-04-09T21:00:00.000Z
            date: '2025-04-09T21:00:00.000Z'
            description: NFT collection of 10K units minting at 0.00013 BTC per unit.
=======
          - id: bitcoin_2025-05-01T14:00:00.000Z
            date: '2025-05-01T14:00:00.000Z'
            description: Institutional accumulation continues with Tether holding
              $7.6B in BTC and The Blockchain Group announcing plans to acquire 260,000
              BTC by 2033, while exchange deposit addresses hit lowest levels since
              2017 indicating reduced selling pressure.
          - id: bitcoin_2025-05-01T13:00:00.000Z
            date: '2025-05-01T13:00:00.000Z'
            description: Major institutional adoption signals emerge as Charles Schwab
              plans crypto trading launch, while ETF holdings reach record 1.34M BTC
              ($128B) with BlackRock's European ETP accumulating $208M in assets.
          - id: bitcoin_2025-05-01T12:00:00.000Z
            date: '2025-05-01T12:00:00.000Z'
            description: Price reaches $96,000 amid 50% reduction in ETF short interest
              and increased institutional adoption, while long-term holders continue
              accumulating and Coinbase launches $1M Bitcoin-backed loans.
          - id: bitcoin_2025-05-01T11:00:00.000Z
            date: '2025-05-01T11:00:00.000Z'
            description: Morgan Stanley is developing crypto trading for E*Trade's
              7 million users, while $150.7M worth of BTC moves between major institutional
              players Cumberland and Coinbase.
          - id: bitcoin_2025-05-01T10:00:00.000Z
            date: '2025-05-01T10:00:00.000Z'
            description: Major institutional adoption accelerates with Morgan Stanley
              planning E-Trade crypto trading integration and Japanese firm Metaplanet
              establishing $250M BTC operation in Florida, while whales accumulated
              43,000 BTC in past two weeks.
>>>>>>> a270acf4
        - id: 67f647367ae584c004d7eb88
          name: bitcoin blue
          score: 0
          rationale: Yayoi Kusama Pumpkin auction launches with post-auction lottery
            benefit for token holders.
          ticker: ''
          tokens: {}
          summaries:
          - id: bitcoin blue_2025-04-09T08:00:00.000Z
            date: '2025-04-09T08:00:00.000Z'
            description: Yayoi Kusama Pumpkin auction is live, with post-auction lottery
              planned for token holders.
<<<<<<< HEAD
        - id: 67a443da16a479375ab5b4fc
          name: bitcoin etf
=======
        - id: 67144fade5b1a6e8af8e74bb
          name: bitcoin cyborgs
          score: 0
          analysis: 10K Ordinal collection
          rationale: 10K NFT collection currently minting at 0.00013 BTC per unit
            with $ME token swap option available.
          ticker: ''
          tokens: {}
          summaries:
          - id: bitcoin cyborgs_2025-04-25T03:00:00.000Z
            date: '2025-04-25T03:00:00.000Z'
            description: Mint is live at 0.00013 BTC plus fees for a 10K total supply
              collection.
          - id: bitcoin cyborgs_2025-04-24T22:00:00.000Z
            date: '2025-04-24T22:00:00.000Z'
            description: Active mint ongoing at 0.00013 BTC plus fees.
          - id: bitcoin cyborgs_2025-04-17T20:00:00.000Z
            date: '2025-04-17T20:00:00.000Z'
            description: NFT mint is live at 0.00013 BTC + fees, with $ME airdrop
              tokens eligible for swapping to mint.
          - id: bitcoin cyborgs_2025-04-17T17:00:00.000Z
            date: '2025-04-17T17:00:00.000Z'
            description: NFT mint is live at 0.00013 BTC per mint plus fees.
          - id: bitcoin cyborgs_2025-04-09T21:00:00.000Z
            date: '2025-04-09T21:00:00.000Z'
            description: NFT collection of 10K units minting at 0.00013 BTC per unit.
        - id: 6801602b228cd121f6a9484e
          name: bitcoin ekasi
>>>>>>> a270acf4
          score: 0
          ticker: ''
          tokens: {}
          summaries: []
        - id: 67b7fc582d152e1c6d78eadc
          name: bitcoin eternals
          score: 0
          xHandle: BitcoinEternals (inferred from hashtags and project name, as official
            handle not explicitly stated in tweets)
          analysis: Bitcoin Eternals is a premium Bitcoin Ordinals project launching
            April 4th, 2025 on Magic Eden, featuring 4,444 luxury digital collectibles
            with a mint price of 0.004444 BTC. Built on Block 9 Sats, the collection
            showcases historical cultural figures with over 2,200 unique traits, revolutionary
            on-chain metadata, and a recursive parent-child system. The project emphasizes
            digital permanence and historical preservation through luxury digital
            art, featuring various archetypes including Athenians and Tartarians.
            Each piece represents unparalleled craftsmanship and digital provenance,
            built directly on the Bitcoin blockchain.
          rationale: Limited 44-piece NFT collection sees floor price surge to .027
            BTC with two rare 1/1s sold as mint phase concludes April 12.
          ticker: ''
          tokens: {}
          summaries:
          - id: bitcoin eternals_2025-04-12T03:00:00.000Z
            date: '2025-04-12T03:00:00.000Z'
            description: Floor price reaches .027 BTC as two rare 1/1s sell within
              24 hours. Mint closes in 3 hours.
          - id: bitcoin eternals_2025-04-12T01:00:00.000Z
            date: '2025-04-12T01:00:00.000Z'
            description: Rare 1/1 NFT sells for 0.011 BTC ($920 USD) during final
              hours of mint phase.
          - id: bitcoin eternals_2025-04-11T21:00:00.000Z
            date: '2025-04-11T21:00:00.000Z'
            description: NFT mint is live on Magic Eden, closing at 11:59 PM PST today.
          - id: bitcoin eternals_2025-04-08T19:00:00.000Z
            date: '2025-04-08T19:00:00.000Z'
            description: Floor price stands at 0.01 BTC ($767) with ongoing mint opportunity;
              total supply capped at 44 pieces.
          - id: bitcoin eternals_2025-04-07T19:00:00.000Z
            date: '2025-04-07T19:00:00.000Z'
            description: Primary mint phase is now active for new collection.
<<<<<<< HEAD
=======
        - id: 67a443da16a479375ab5b4fc
          name: bitcoin etf
          score: 0
          ticker: ''
          tokens: {}
          summaries: []
>>>>>>> a270acf4
        - id: 6769446290830cc5868afce0
          name: bitcoin brain ai
          score: 0
          ticker: ''
          tokens: {}
          summaries:
          - id: bitcoin brain ai_2024-12-23T10:00:00.000Z
            date: '2024-12-23T10:00:00.000Z'
            description: Launched as first community-created, community-owned, and
              community-run Decentralized AI Agent on Bitcoin.
        - id: 6721a2d475aa34ccd2ef4cc8
          name: bitcoin etfs
          score: 0
          ticker: ''
          tokens: {}
          summaries: []
<<<<<<< HEAD
        - id: 67089b5aef5fecd86d0b2d09
          name: bitcoin frogs
          score: 0
          xHandle: block_frogs
          analysis: Block Frogs is a revolutionary Bitcoin Ordinals project featuring
            3,300 unique, fully on-chain 3D voxel frogs that dynamically respond to
            Bitcoin blockchain activity. Each frog is procedurally generated and animated
            in real-time, with no off-chain dependencies. The project represents a
            technical breakthrough in on-chain art, combining interactive elements,
            blockchain reactivity, and generative design. Frogs respond to Bitcoin
            block changes, featuring real-time animations, glitch effects, and mempool-driven
            behavior changes. The project launched March 5, 2025, with both free mint
            opportunities for whitelist holders and a public mint price of 0.00012
            BTC.
          ticker: ''
          tokens: {}
          summaries:
          - id: bitcoin frogs_2025-03-06T03:00:00.000Z
            date: '2025-03-06T03:00:00.000Z'
            description: NFT collection showing significant price movement on March
              5th. Chinese market activity noted as potential catalyst.
        - id: 672275a99b19a432415e316f
          name: bitcoin cyborg
=======
        - id: 672275a99b19a432415e316f
          name: bitcoin cyborg
          score: 0
          rationale: 'Three ultra-rare NFT traits identified across marketplaces:
            Mask Zero (13 items), Thor''s Hammer (11 items), and Glizzy hands (34
            items), with listings on Magic Eden and Mintify.'
          ticker: ''
          tokens: {}
          summaries:
          - id: bitcoin cyborg_2025-04-11T21:00:00.000Z
            date: '2025-04-11T21:00:00.000Z'
            description: Mask Zero trait has only 13 items in entire collection, with
              one listed on Magic Eden.
          - id: bitcoin cyborg_2024-11-01T21:00:00.000Z
            date: '2024-11-01T21:00:00.000Z'
            description: NFT collection on Mintify featuring rare Glizzy hands trait
              (only 34 in collection). Top 15% rarity grail piece available on floor.
          - id: bitcoin cyborg_2024-10-30T17:00:00.000Z
            date: '2024-10-30T17:00:00.000Z'
            description: NFT collection on Magic Eden with only 11 Thor's Hammer pieces
              in entire collection.
        - id: 67c10c9414c7672770c31eb7
          name: bitcoin bandits
          score: 0
          ticker: ''
          tokens: {}
          summaries:
          - id: bitcoin bandits_2025-02-28T00:00:00.000Z
            date: '2025-02-28T00:00:00.000Z'
            description: Collection has 512 total supply with 408 current holders,
              noted for having low inscription numbers.
        - id: 672a34c3345d3e5cba4c2766
          name: bitcoin dog coin
>>>>>>> a270acf4
          score: 0
          rationale: 'Three ultra-rare NFT traits identified across marketplaces:
            Mask Zero (13 items), Thor''s Hammer (11 items), and Glizzy hands (34
            items), with listings on Magic Eden and Mintify.'
          ticker: ''
          tokens: {}
          summaries:
<<<<<<< HEAD
          - id: bitcoin cyborg_2025-04-11T21:00:00.000Z
            date: '2025-04-11T21:00:00.000Z'
            description: Mask Zero trait has only 13 items in entire collection, with
              one listed on Magic Eden.
          - id: bitcoin cyborg_2024-11-01T21:00:00.000Z
            date: '2024-11-01T21:00:00.000Z'
            description: NFT collection on Mintify featuring rare Glizzy hands trait
              (only 34 in collection). Top 15% rarity grail piece available on floor.
          - id: bitcoin cyborg_2024-10-30T17:00:00.000Z
            date: '2024-10-30T17:00:00.000Z'
            description: NFT collection on Magic Eden with only 11 Thor's Hammer pieces
              in entire collection.
        - id: 67c10c9414c7672770c31eb7
          name: bitcoin bandits
          score: 0
          ticker: ''
          tokens: {}
          summaries:
          - id: bitcoin bandits_2025-02-28T00:00:00.000Z
            date: '2025-02-28T00:00:00.000Z'
            description: Collection has 512 total supply with 408 current holders,
              noted for having low inscription numbers.
        - id: 672a34c3345d3e5cba4c2766
          name: bitcoin dog coin
          score: 0
          ticker: ''
          tokens: {}
          summaries:
=======
>>>>>>> a270acf4
          - id: bitcoin dog coin_2024-11-05T14:00:00.000Z
            date: '2024-11-05T14:00:00.000Z'
            description: Market activity showing progression from 75M -> 9M -> 105M
              -> 70M market cap.
        - id: 67ed54191aa7eb2f9e0575ab
          name: art on bitcoin
          score: 0
          rationale: New NFT collection "Celestial" by SatoshiLite set to launch on
            Bitcoin network on April 8, 2025.
          ticker: ''
          tokens: {}
          summaries:
          - id: art on bitcoin_2025-04-02T14:00:00.000Z
            date: '2025-04-02T14:00:00.000Z'
            description: Celestial collection by SatoshiLite launches April 8 on Bitcoin.
        - id: 67f6f0d4ac354be121c0932b
          name: bitcoin eternal
          score: 0
          rationale: Mint closes Apr 11 11:59PM PST with supply details announced
            via Discord at 12PM PST same day.
          ticker: ''
          tokens: {}
          summaries:
          - id: bitcoin eternal_2025-04-09T21:00:00.000Z
            date: '2025-04-09T21:00:00.000Z'
            description: Mint closes April 11 at 11:59PM PST. Supply dynamics revealed
              same day at 12PM PST Discord call.
        - id: 67443e42216c5ce603f75e89
          name: bitcoin brain
          score: 0
          ticker: ''
          tokens: {}
          summaries:
          - id: bitcoin brain_2024-11-26T10:00:00.000Z
            date: '2024-11-26T10:00:00.000Z'
            description: Launched Rune fair launch with total supply of 1,000,000,000
              and mint amount of 12,500 per mint. Project described as world's first
              on-chain, community-owned AI agent on Bitcoin.
          - id: bitcoin brain_2024-11-25T08:00:00.000Z
            date: '2024-11-25T08:00:00.000Z'
            description: Rune fair launch within 24 hours, first community-owned AI
              agent on Bitcoin.
        - id: 67ec723205c042941dbf2a8f
          name: american bitcoin
          score: 0
          rationale: Trump family launches Bitcoin mining venture with Hut 8 (80%
            stake), securing Bitmain partnership and planning public listing, with
            upcoming Consensus 2025 presentation in May.
          ticker: ''
          tokens: {}
          summaries:
          - id: american bitcoin_2025-04-16T16:00:00.000Z
            date: '2025-04-16T16:00:00.000Z'
            description: Eric Trump and Hut 8 CEO to present mining venture at Consensus
              2025 on May 15 in Toronto.
          - id: american bitcoin_2025-04-02T16:00:00.000Z
            date: '2025-04-02T16:00:00.000Z'
            description: Eric and Donald Trump Jr. enter Bitcoin mining sector with
              ambitious scaling goals.
          - id: american bitcoin_2025-04-02T06:00:00.000Z
            date: '2025-04-02T06:00:00.000Z'
            description: Trump family launches new mining venture with 80% stake,
              contributing equipment and planning public listing.
          - id: american bitcoin_2025-04-01T22:00:00.000Z
            date: '2025-04-01T22:00:00.000Z'
            description: Major Bitcoin mining company launches through Trump-Hut 8
              partnership, securing Bitmain support and targeting public listing.
<<<<<<< HEAD
        - id: 6812f3c00138678faad0599a
          name: bitcoin adopters etf
          score: 0
          rationale: Grayscale expands institutional crypto exposure with new multi-sector
            Bitcoin treasury ETF product launch.
          ticker: ''
          tokens: {}
          summaries:
          - id: bitcoin adopters etf_2025-05-01T03:00:00.000Z
            date: '2025-05-01T03:00:00.000Z'
            description: Grayscale launches new ETF tracking companies with Bitcoin
              treasury strategies across 7 sectors.
        - id: 67074326ef030d06d2760f40
          name: bitcoin cash
          score: 0
          xHandle: BitcoinUnlimit
          analysis: Bitcoin Cash (BCH) is a Bitcoin fork functioning as a peer-to-peer
            electronic cash system. It features DeFi capabilities through BCH Bull,
            supports CashTokens, and offers trading options via BodaSwap. The project
            emphasizes accessibility and lower transaction fees compared to Bitcoin,
            with various ecosystem tools including CashTab Wallet.
          rationale: BCH launches Web3 domains for simplified wallet addressing while
            showing YTD returns exceeding ETH performance.
          ticker: ''
          tokens: {}
          summaries:
          - id: bitcoin cash_2025-04-18T14:00:00.000Z
            date: '2025-04-18T14:00:00.000Z'
            description: New .BCH Web3 domains launch enables human-readable wallet
              addresses for payments and business use.
          - id: bitcoin cash_2024-11-21T05:00:00.000Z
            date: '2024-11-21T05:00:00.000Z'
            description: Showing price movement with returns outperforming ETH year-to-date.
=======
        - id: 67faf2721613877caced6300
          name: bitcoin bro bear
          score: 0
          rationale: 'New PFP collection launching Apr 22 on Magic Eden: 3,333 supply
            at 23,420 $BRO, featuring holder airdrop and 100% mint proceeds burn.'
          ticker: ''
          tokens: {}
          summaries:
          - id: bitcoin bro bear_2025-04-20T15:00:00.000Z
            date: '2025-04-20T15:00:00.000Z'
            description: New PFP collection launches April 22 on Magic Eden with 3,333
              supply and 23,420 $BRO mint price; includes airdrop to existing holders
              and 100% mint proceeds burn.
        - id: 67089b5aef5fecd86d0b2d09
          name: bitcoin frogs
          score: 0
          xHandle: block_frogs
          analysis: Block Frogs is a revolutionary Bitcoin Ordinals project featuring
            3,300 unique, fully on-chain 3D voxel frogs that dynamically respond to
            Bitcoin blockchain activity. Each frog is procedurally generated and animated
            in real-time, with no off-chain dependencies. The project represents a
            technical breakthrough in on-chain art, combining interactive elements,
            blockchain reactivity, and generative design. Frogs respond to Bitcoin
            block changes, featuring real-time animations, glitch effects, and mempool-driven
            behavior changes. The project launched March 5, 2025, with both free mint
            opportunities for whitelist holders and a public mint price of 0.00012
            BTC.
          ticker: ''
          tokens: {}
          summaries:
          - id: bitcoin frogs_2025-03-06T03:00:00.000Z
            date: '2025-03-06T03:00:00.000Z'
            description: NFT collection showing significant price movement on March
              5th. Chinese market activity noted as potential catalyst.
>>>>>>> a270acf4
        - id: 677f59971de257fa68cb2802
          name: bitcoin freedom act
          score: 0
          xHandle: DustyDeevers (Senator who introduced the bill, no official project
            handle exists as this is a legislative initiative)
          analysis: The Bitcoin Freedom Act (SB325) is a legislative initiative introduced
            in Oklahoma by Senator Dusty Deevers that would allow state employees
            to opt-in to receive payment in Bitcoin and enable vendors to accept Bitcoin
            payments. The act aims to combat inflation and provide financial sovereignty
            while positioning Oklahoma as a leader in financial technology adoption.
            This is part of a broader movement of state-level Bitcoin initiatives
            in the United States.
          ticker: ''
          tokens: {}
          summaries:
          - id: bitcoin freedom act_2025-01-09T04:00:00.000Z
            date: '2025-01-09T04:00:00.000Z'
            description: Legislation introduced by Senator Dusty Deevers that would
              allow Oklahoma state employees and vendors to receive payment in Bitcoin.
        - id: 680bc26e50a81f25be635d6e
          name: bitcoin core
          score: 0
          ticker: ''
          tokens: {}
          summaries: []
<<<<<<< HEAD
        - id: 67faf2721613877caced6300
          name: bitcoin bro bear
          score: 0
          rationale: 'New PFP collection launching Apr 22 on Magic Eden: 3,333 supply
            at 23,420 $BRO, featuring holder airdrop and 100% mint proceeds burn.'
          ticker: ''
          tokens: {}
          summaries:
          - id: bitcoin bro bear_2025-04-20T15:00:00.000Z
            date: '2025-04-20T15:00:00.000Z'
            description: New PFP collection launches April 22 on Magic Eden with 3,333
              supply and 23,420 $BRO mint price; includes airdrop to existing holders
              and 100% mint proceeds burn.
=======
        - id: 6812f3c00138678faad0599a
          name: bitcoin adopters etf
          score: 0
          rationale: Grayscale expands institutional crypto exposure with new multi-sector
            Bitcoin treasury ETF product launch.
          ticker: ''
          tokens: {}
          summaries:
          - id: bitcoin adopters etf_2025-05-01T03:00:00.000Z
            date: '2025-05-01T03:00:00.000Z'
            description: Grayscale launches new ETF tracking companies with Bitcoin
              treasury strategies across 7 sectors.
>>>>>>> a270acf4
        - id: 6810d1940138678faabeffaa
          name: ai hodl bitcoin
          score: 0
          ticker: ''
          tokens: {}
          summaries: []
        - id: 681292800138678faace9b87
          name: ark bitcoin
          score: 0
          rationale: Michigan state pension fund maintains $8.2M position (100,000
            shares) in ETF through Q1 2025.
          ticker: ''
          tokens: {}
          summaries:
          - id: ark bitcoin_2025-04-30T20:00:00.000Z
            date: '2025-04-30T20:00:00.000Z'
            description: Michigan state pension fund maintains 100,000 shares ($8.2M)
              position in ETF as of March 31.
empty_args_test:
  input:
    tool: search_projects
    tool_arguments: {}
  output:
    response: ''
    data:
      data:
        projects:
<<<<<<< HEAD
        - id: 68123f4d0138678faacb1ae9
          name: movedrop
          score: 0.712
          xHandle: movementlabsxyz
          analysis: MoveDrop is a repeatedly delayed token distribution event by Movement
            Labs, part of their DeFi ecosystem. The project has faced significant
            controversy due to multiple postponements from January through April 2025.
            Recently, 740M $MOVE tokens were returned to the Movement Foundation wallet
            in preparation for distribution. The project includes various components
            such as DeFi spring with 250M $MOVE incentives, Parthenon V2, and integration
            with Union Testnet V2 and Mitosis Vaults.
          rationale: Project's planned drop faces indefinite delay due to internal
            complications, potentially impacting timeline expectations.
          ticker: ''
          tokens: {}
          summaries:
          - id: movedrop_2025-04-30T23:00:00.000Z
            date: '2025-04-30T23:00:00.000Z'
            description: Planned drop encounters indefinite delay with signs of internal
              complications.
        - id: 67eacd2e37be558be9958dfb
          name: zardot
          score: 0.642
          analysis: ''
          rationale: Project secured $500k from a16z + CSX accelerator backing, followed
            by Pakistan market entry with stablecoin payment infrastructure through
            local stores.
          ticker: ''
          tokens: {}
          summaries:
          - id: zardot_2025-04-30T15:00:00.000Z
            date: '2025-04-30T15:00:00.000Z'
            description: Stablecoin payment infrastructure deploys in Pakistan, enabling
              USD-based transactions through local convenience stores with Privy protection.
          - id: zardot_2025-03-31T16:00:00.000Z
            date: '2025-03-31T16:00:00.000Z'
            description: Secures minimum $500k investment from a16z and joins prestigious
              CSX accelerator program for development support.
        - id: 6759e3366ee0d3fa2febfb90
          name: extended
          score: 0.642
          xHandle: No relevant project handle found
          analysis: No crypto project information available in the provided tweets.
          rationale: Ex-Revolut executives launch new perpetual DEX platform with
            multiple products including points program and vault offering 70% APR
            through automated market-making.
          ticker: ''
          tokens: {}
          summaries:
          - id: extended_2025-04-30T21:00:00.000Z
            date: '2025-04-30T21:00:00.000Z'
            description: New perpetual trading pairs launched for stocks, crude oil,
              and gold, with newly appointed advisor committing to trade on the platform.
          - id: extended_2025-04-30T16:00:00.000Z
            date: '2025-04-30T16:00:00.000Z'
            description: Multiple products launched including points program, vault,
              and tradfi markets. Vault offers 70% APR through automated market-making.
          - id: extended_2025-04-30T12:00:00.000Z
            date: '2025-04-30T12:00:00.000Z'
            description: Points and vault system launches, expanding product suite
              beyond existing perpetuals trading. Led by ex-Revolut executives with
              mass-market app experience.
          - id: extended_2025-04-14T20:00:00.000Z
            date: '2025-04-14T20:00:00.000Z'
            description: New points system and vault features launched, indicating
              accelerated development phase.
          - id: extended_2025-04-04T08:00:00.000Z
            date: '2025-04-04T08:00:00.000Z'
            description: Former Revolut Head of Crypto leads perpetual DEX platform,
              adding new advisor with more functionality in development.
        - id: 670338328f43a0b4bdde00de
          name: tesla
          score: 0.639
          xHandle: N/A - No legitimate crypto project exists. References are to Tesla,
            the official account of Tesla, Inc. (automotive company)
          analysis: 'This is not a legitimate cryptocurrency project. The tweets and
            cashtags ($TESLA) refer to Tesla, Inc. (NASDAQ: TSLA), the publicly traded
            electric vehicle and clean energy company. While there are some tweets
            attempting to associate Tesla with cryptocurrency through potential scam
            offerings, there is no official Tesla cryptocurrency token or blockchain
            project. Any crypto-related claims appear to be unauthorized attempts
            to capitalize on Tesla''s brand name.'
          rationale: Tesla faces leadership uncertainty amid CEO replacement rumors,
            while maintaining $1.05B Bitcoin position and announcing plans to double
            US vehicle production by 2027.
          ticker: ''
          tokens: {}
          summaries:
          - id: tesla_2025-05-01T05:00:00.000Z
            date: '2025-05-01T05:00:00.000Z'
            description: Board officially denies CEO replacement rumors, confirming
              full confidence in current leadership.
          - id: tesla_2025-05-01T01:00:00.000Z
            date: '2025-05-01T01:00:00.000Z'
            description: Board reportedly seeking Musk successor as CEO, causing 4%
              stock decline; no official confirmation.
          - id: tesla_2025-04-22T20:00:00.000Z
            date: '2025-04-22T20:00:00.000Z'
            description: Q1 2025 earnings reveal continued holding of $1.05B Bitcoin
              position with no sales.
          - id: tesla_2025-04-22T16:00:00.000Z
            date: '2025-04-22T16:00:00.000Z'
            description: Earnings report coincides with positive tariff developments.
          - id: tesla_2025-03-11T19:00:00.000Z
            date: '2025-03-11T19:00:00.000Z'
            description: Elon Musk announces Tesla will double US vehicle production
              in next 2 years. Trump purchases Model S Plaid ($94,990) at White House
              on March 11, 2025.
        - id: 67f02108381672dc33bbb348
          name: zar
          score: 0.509
          xHandle: ZARGATES
          analysis: ZAR appears to be a gaming-focused cryptocurrency project that
            is pre-TGE (Token Generation Event). The project involves player rewards
            and appears to be facing some community concerns regarding reward distribution.
            The project is actively engaging with gaming community members.
          rationale: Project secures $7M funding round from major VCs including Dragonfly
            Capital, a16z, and VanEck Ventures, with stablecoin payment infrastructure
            live in Pakistan.
          ticker: ''
          tokens: {}
          summaries:
          - id: zar_2025-04-30T13:00:00.000Z
            date: '2025-04-30T13:00:00.000Z'
            description: Seed round funding secured, led by prominent investor, with
              stablecoin payment infrastructure active in Pakistan.
          - id: zar_2025-04-30T12:00:00.000Z
            date: '2025-04-30T12:00:00.000Z'
            description: Major funding round of $7M secured from Dragonfly Capital,
              a16z, and VanEck Ventures.
        - id: 6717118b568c1e80a02900f1
          name: world
          score: 0.494
          xHandle: Unable to definitively determine official handle from provided
            tweets
          analysis: $WORLD appears to be a newly launched Solana-based token with
            significant early trading activity. The project demonstrates high volatility
            with rapid price movements and substantial trading volume ($32.9K in 5
            minutes). It features basic tokenomic safeguards including blacklist functionality
            and burnt tokens. The project shows characteristics of a meme token with
            high short-term trading activity and KOL involvement.
          rationale: World ID launches US expansion with Visa, Match Group (Tinder),
            and Razer partnerships, alongside $300K Developer Rewards program.
          ticker: wld
          tokens:
            ethereum: '0x163f8c2467924be0ae7b5347228cabf260318753'
            optimistic-ethereum: '0xdc6ff44d5d932cbd77b52e5612ba0529dc6226f1'
            world-chain: '0x2cfc85d8e48f8eab294be644d9e25c3030863003'
          summaries:
          - id: world_2025-05-01T04:00:00.000Z
            date: '2025-05-01T04:00:00.000Z'
            description: World ID verification launches in six major US cities, marking
              first US deployment.
          - id: world_2025-05-01T03:00:00.000Z
            date: '2025-05-01T03:00:00.000Z'
            description: Official US launch begins token distribution with World IDs,
              plus upcoming Visa card and Tinder verification partnerships.
          - id: world_2025-05-01T02:00:00.000Z
            date: '2025-05-01T02:00:00.000Z'
            description: Major U.S. expansion launches with Visa card integration
              and new partnerships with Razer and Match Group for identity verification
              services.
          - id: world_2025-03-30T11:00:00.000Z
            date: '2025-03-30T11:00:00.000Z'
            description: Launching 3-month $300K Developer Rewards program starting
              April 1, 2025.
        - id: 66f77e5256fd508edf9402cf
          name: orca
          score: 0.463
          xHandle: orca_so
          analysis: ORCA is a Solana-based DEX utilizing Concentrated Liquidity Market
            Making (CLMM) technology. The protocol maintains a significant market
            presence with approximately 42,000 holders and a market cap of ~$220M.
            Recent technical indicators show bullish patterns including EMA crossovers
            and pennant formations. The platform competes in Solana's DEX ecosystem
            alongside other major players like Jupiter and Raydium. Notable recent
            activity includes significant whale transactions and strong community
            engagement. The project continues to maintain its position from previous
            analysis as an established DEX with strong market presence, though with
            a slightly adjusted market cap from the previous $266.5M.
          rationale: SEC proposal submitted for regulated US stock trading on public
            blockchains, partnering with Superstate Funds and Solana Institute, while
            token buyback program allocates 20% fee.
          ticker: orca
          tokens:
            solana: orcaEKTdK7LKz57vaAYr9QeNsVEPfiu6QeMU1kektZE
          summaries:
          - id: orca_2025-04-30T23:00:00.000Z
            date: '2025-04-30T23:00:00.000Z'
            description: Active regulatory engagement underway with SEC for securities
              trading approval on public blockchains.
          - id: orca_2025-04-30T21:00:00.000Z
            date: '2025-04-30T21:00:00.000Z'
            description: Collaboration with Superstate Funds and Solana Institute
              aims to enable regulated US stock trading on-chain.
          - id: orca_2025-04-30T20:00:00.000Z
            date: '2025-04-30T20:00:00.000Z'
            description: SEC proposal submitted for pilot project to enable equity
              securities trading on public blockchain networks.
          - id: orca_2025-04-30T19:00:00.000Z
            date: '2025-04-30T19:00:00.000Z'
            description: New regulatory framework development underway for compliant
              securities trading on public blockchains in partnership with Solana
              Institute.
          - id: orca_2025-04-24T15:00:00.000Z
            date: '2025-04-24T15:00:00.000Z'
            description: Token buyback program launches with 20% fee allocation
        - id: 67ee505abb350cbab5b17883
          name: flr
          score: 0.453
          xHandle: FlareNetworks
          analysis: Flare Network ($FLR) is a blockchain platform focusing on DeFi
            capabilities, particularly integrating with XRP ecosystem. The project
            features F-assets, delegation rewards, and Flaredrops. Currently implementing
            USDT0 with minimal costs and zero slippage, while developing XRPFI opportunities.
            The platform offers high APY for WFLR staking and is actively growing
            its community through various initiatives including NFTs and migration
            campaigns.
          rationale: Token enters top 5 daily performers while launching new staking
            features through Nansen's FTSO and validator services on Flare portal.
          ticker: flr
          tokens:
            ? ''
            : ''
          summaries:
          - id: flr_2025-04-30T12:00:00.000Z
            date: '2025-04-30T12:00:00.000Z'
            description: New staking opportunity available through Nansen's FTSO and
              validator services via Flare portal for EVM-compatible wallets.
          - id: flr_2025-04-10T10:00:00.000Z
            date: '2025-04-10T10:00:00.000Z'
            description: Currently among top 5 performing tokens in daily trading
        - id: 67171bb9542204f02af39fdb
          name: rari
          score: 0.448
          xHandle: 'rarible (Note: This is an educated guess based on the token name
            $RARI and its association with NFTs, but this handle is not explicitly
            confirmed in the provided tweets)'
          analysis: RARI appears to be a cryptocurrency/NFT-related token listed on
            KuCoin exchange. While specific project details are limited in the provided
            tweets, it's frequently mentioned alongside other major cryptocurrencies
            and NFT projects. The token appears to be in its early stages, with supporters
            predicting future price appreciation and increased visibility.
          rationale: New NFT collection launching on Rarible/RariChain with 4.5M tokens
            still locked for investors/team members.
          ticker: ''
          tokens: {}
          summaries:
          - id: rari_2025-04-30T23:00:00.000Z
            date: '2025-04-30T23:00:00.000Z'
            description: New NFT collection launching exclusively on Rarible, native
              to RariChain; allowlist details coming in tomorrow's community call.
          - id: rari_2025-04-06T14:00:00.000Z
            date: '2025-04-06T14:00:00.000Z'
            description: 4.5M tokens remain locked for investors and team members.
        - id: 67ee421ebb350cbab5b133fd
          name: bsw
          score: 0.446
          xHandle: Biswap_DEX
          analysis: BSW (Biswap) is a cryptocurrency token showing significant market
            activity and momentum. The token is listed on major exchanges including
            Huobi Global and Binance, with substantial trading volume. It's currently
            in a technical breakout phase from a descending trend channel, with key
            resistance at 0.0535 USDT and multiple upside targets up to 0.2043 USDT.
            The token has demonstrated strong performance, being among the top gainers
            with over 20% daily growth and maintains consistent presence among trending
            cryptocurrencies in European markets.
          rationale: Token shows strong price performance (+73%) but faces significant
            risk with potential exchange delisting from Binance and monitoring status.
          ticker: bsw
          tokens:
            binance-smart-chain: '0x965f527d9159dce6288a2219db51fc6eef120dd1'
          summaries:
          - id: bsw_2025-04-30T19:00:00.000Z
            date: '2025-04-30T19:00:00.000Z'
            description: 'Token shows 73% price increase, ranking #2 among top gainers.'
          - id: bsw_2025-04-30T11:00:00.000Z
            date: '2025-04-30T11:00:00.000Z'
            description: Token is in exchange monitoring zone with high delisting
              risk potential.
          - id: bsw_2025-04-25T06:00:00.000Z
            date: '2025-04-25T06:00:00.000Z'
            description: Significant 66.1% price increase places token among top small
              cap gainers
          - id: bsw_2025-04-21T04:00:00.000Z
            date: '2025-04-21T04:00:00.000Z'
            description: 'Ranks #4 in combined social activity among all cryptocurrencies
              per LunarCrush AltRank™'
          - id: bsw_2025-04-10T07:00:00.000Z
            date: '2025-04-10T07:00:00.000Z'
            description: Token faces potential delisting from Binance through community
              vote, currently tagged for monitoring.
=======
        - id: 679d4a14104850ca22a90268
          name: unit
          score: 0.728
          xHandle: OfficialTCGCoin
          analysis: $UNIT is a cryptocurrency token built on the Hyperliquid ecosystem,
            enabling bridging between Bitcoin/Ethereum and Hyperliquid's layer 1 blockchain.
            It's part of the TCG World metaverse with a reported market cap of 6M.
            The token integrates with HyperEVM and provides functionality for spot
            and perps trading. It features farming capabilities alongside $HYPE and
            $LIGHTER tokens, with an anticipated but unconfirmed airdrop program.
          rationale: TVL grows 443% in 7 days as platform expands with wBTC perpetuals
            on Optimism, native SPL20 trading capabilities, and new Hyperliquid integration.
          ticker: ''
          tokens: {}
          summaries:
          - id: unit_2025-05-01T13:00:00.000Z
            date: '2025-05-01T13:00:00.000Z'
            description: TVL surges 443% in 7 days driven by wBTC perpetuals demand
              on Optimism
          - id: unit_2025-05-01T10:00:00.000Z
            date: '2025-05-01T10:00:00.000Z'
            description: New Hyperliquid integration announced for Fartcoin trading.
          - id: unit_2025-04-30T22:00:00.000Z
            date: '2025-04-30T22:00:00.000Z'
            description: New integration enables native SPL20 token trading on CLOB
              DEX with FARTCOIN spot trading upcoming.
          - id: unit_2025-04-05T16:00:00.000Z
            date: '2025-04-05T16:00:00.000Z'
            description: External team develops independent tokenization protocol
              for cross-chain asset trading on existing infrastructure, clarifying
              market confusion about organizational structure.
          - id: unit_2025-04-03T21:00:00.000Z
            date: '2025-04-03T21:00:00.000Z'
            description: Negative funding rates incentivize leverage traders to open
              long positions, generating additional yield for holders through trading,
              borrow, and liquidation fees.
        - id: 6717118b568c1e80a02900f1
          name: world
          score: 0.697
          xHandle: Unable to definitively determine official handle from provided
            tweets
          analysis: $WORLD appears to be a newly launched Solana-based token with
            significant early trading activity. The project demonstrates high volatility
            with rapid price movements and substantial trading volume ($32.9K in 5
            minutes). It features basic tokenomic safeguards including blacklist functionality
            and burnt tokens. The project shows characteristics of a meme token with
            high short-term trading activity and KOL involvement.
          rationale: World ID launches US expansion with Visa, Match Group (Tinder),
            and Razer partnerships, alongside $300K Developer Rewards program.
          ticker: wld
          tokens:
            ethereum: '0x163f8c2467924be0ae7b5347228cabf260318753'
            optimistic-ethereum: '0xdc6ff44d5d932cbd77b52e5612ba0529dc6226f1'
            world-chain: '0x2cfc85d8e48f8eab294be644d9e25c3030863003'
          summaries:
          - id: world_2025-05-01T04:00:00.000Z
            date: '2025-05-01T04:00:00.000Z'
            description: World ID verification launches in six major US cities, marking
              first US deployment.
          - id: world_2025-05-01T03:00:00.000Z
            date: '2025-05-01T03:00:00.000Z'
            description: Official US launch begins token distribution with World IDs,
              plus upcoming Visa card and Tinder verification partnerships.
          - id: world_2025-05-01T02:00:00.000Z
            date: '2025-05-01T02:00:00.000Z'
            description: Major U.S. expansion launches with Visa card integration
              and new partnerships with Razer and Match Group for identity verification
              services.
          - id: world_2025-03-30T11:00:00.000Z
            date: '2025-03-30T11:00:00.000Z'
            description: Launching 3-month $300K Developer Rewards program starting
              April 1, 2025.
        - id: 66fb7e763342c5177d17ff94
          name: claynosaurz
          score: 0.639
          xHandle: Claynosaurz
          analysis: Claynosaurz is an evolving Solana NFT project featuring animated
            dinosaur characters, maintaining strong market activity with NFTs trading
            between 11-14 SOL. Recent developments include game client expansion with
            new areas (Arena, Kitchen, Workshop, Expedition), Telegram platform integration,
            partnership with Walrus Protocol for storage solutions, and implementation
            of a collector badge system. The project continues to expand through physical
            merchandise, gaming features, and cross-platform presence while maintaining
            active trading on major marketplaces including Tensor and Magic Eden.
            Notable upcoming features include staking implementation and new character
            releases.
          rationale: Project secures 2025 Webby Award for Best Trailer while launching
            achievement staking system and IP incubator initiative to expand ecosystem
            capabilities.
          ticker: ''
          tokens: {}
          summaries:
          - id: claynosaurz_2025-04-27T21:00:00.000Z
            date: '2025-04-27T21:00:00.000Z'
            description: Project wins Webby award for best trailer, achieving mainstream
              recognition.
          - id: claynosaurz_2025-04-24T16:00:00.000Z
            date: '2025-04-24T16:00:00.000Z'
            description: Achievement system introduces staking and reward mechanisms
              across entire ecosystem
          - id: claynosaurz_2025-04-23T17:00:00.000Z
            date: '2025-04-23T17:00:00.000Z'
            description: Team announces development of IP incubator initiative to
              expand brand building capabilities and leverage IP expertise in Web3.
          - id: claynosaurz_2025-04-22T15:00:00.000Z
            date: '2025-04-22T15:00:00.000Z'
            description: Project secures prestigious Webby Award, marking significant
              mainstream validation milestone.
          - id: claynosaurz_2025-04-22T13:00:00.000Z
            date: '2025-04-22T13:00:00.000Z'
            description: Wins prestigious 2025 Webby Award for Best Trailer, securing
              highest internet honor for online excellence.
        - id: 68123f4d0138678faacb1ae9
          name: movedrop
          score: 0.625
          xHandle: movementlabsxyz
          analysis: MoveDrop is a repeatedly delayed token distribution event by Movement
            Labs, part of their DeFi ecosystem. The project has faced significant
            controversy due to multiple postponements from January through April 2025.
            Recently, 740M $MOVE tokens were returned to the Movement Foundation wallet
            in preparation for distribution. The project includes various components
            such as DeFi spring with 250M $MOVE incentives, Parthenon V2, and integration
            with Union Testnet V2 and Mitosis Vaults.
          rationale: Project's planned drop faces indefinite delay due to internal
            complications, potentially impacting timeline expectations.
          ticker: ''
          tokens: {}
          summaries:
          - id: movedrop_2025-04-30T23:00:00.000Z
            date: '2025-04-30T23:00:00.000Z'
            description: Planned drop encounters indefinite delay with signs of internal
              complications.
        - id: 67c9f2e0ffc25dbd0132d792
          name: fetch
          score: 0.611
          xHandle: Fetch_ai
          analysis: Fetch ($FET) is an AI-focused cryptocurrency project with established
            institutional partnerships including Bosch Global and T-Mobile through
            the Fetch Foundation. The project operates in the AI/DePIN space and has
            shown strong market performance with recent 15% gains. The project maintains
            presence on PulseChain DEX and demonstrates consistent market activity
            alongside major cryptocurrencies like Solana and Cardano.
          rationale: 'Strategic merger with Ocean Protocol and SingularityNET coincides
            with #1 position in large-cap infrastructure segment and Digital Commonwealth
            AI award, driving entry into crypto top 50.'
          ticker: ''
          tokens: {}
          summaries:
          - id: fetch_2025-04-29T10:00:00.000Z
            date: '2025-04-29T10:00:00.000Z'
            description: Wins Best Application of Artificial Intelligence award at
              Digital Commonwealth Awards 2025, demonstrating industry recognition.
          - id: fetch_2025-04-28T08:00:00.000Z
            date: '2025-04-28T08:00:00.000Z'
            description: 'Currently maintains #1 position in large-cap infrastructure
              segment while Superintelligence event at Token 2049 Dubai shows strong
              demand amid healthy price consolidation.'
          - id: fetch_2025-04-28T01:00:00.000Z
            date: '2025-04-28T01:00:00.000Z'
            description: Strategic merger with Ocean Protocol and SingularityNET combines
              user bases to accelerate network effects.
          - id: fetch_2025-04-27T09:00:00.000Z
            date: '2025-04-27T09:00:00.000Z'
            description: Token enters cryptocurrency top 50 ranking following strong
              bullish momentum.
          - id: fetch_2025-04-25T19:00:00.000Z
            date: '2025-04-25T19:00:00.000Z'
            description: New integration enables CrewAI crews to be registered and
              discovered on Agentverse marketplace with single-line code implementation.
        - id: 67eacd2e37be558be9958dfb
          name: zardot
          score: 0.563
          analysis: ''
          rationale: Project secured $500k from a16z + CSX accelerator backing, followed
            by Pakistan market entry with stablecoin payment infrastructure through
            local stores.
          ticker: ''
          tokens: {}
          summaries:
          - id: zardot_2025-04-30T15:00:00.000Z
            date: '2025-04-30T15:00:00.000Z'
            description: Stablecoin payment infrastructure deploys in Pakistan, enabling
              USD-based transactions through local convenience stores with Privy protection.
          - id: zardot_2025-03-31T16:00:00.000Z
            date: '2025-03-31T16:00:00.000Z'
            description: Secures minimum $500k investment from a16z and joins prestigious
              CSX accelerator program for development support.
        - id: 66f6653b88a06547578ec8da
          name: sbtc
          score: 0.545
          xHandle: Stacks
          analysis: sBTC is a Bitcoin L2 solution built on the Stacks ecosystem that
            enables trustless 1:1 wrapped Bitcoin with full verifiability. Recently
            launching withdrawals in April 2025, the protocol provides seamless conversion
            between native BTC and sBTC, featuring institutional-grade infrastructure
            through a Matrixport partnership. The solution offers DeFi accessibility,
            yield generation opportunities, and cross-chain functionality while maintaining
            Bitcoin's security properties. Key features include fast transactions,
            lower fees, and integration with various DeFi protocols, positioning it
            as a bridge between Bitcoin's L1 and L2 ecosystems.
          rationale: BitGo's institutional custody integration and new DeFi features
            enable Bitcoin holders to access up to 25% APY yields through sBTC, tapping
            into $2T BTC liquidity with 378% growth in Layer-2 adoption.
          ticker: sbtc
          tokens:
            stacks: SM3VDXK3WZZSA84XXFKAFAF15NNZX32CTSG82JFQ4.sbtc-token
          summaries:
          - id: sbtc_2025-05-01T09:00:00.000Z
            date: '2025-05-01T09:00:00.000Z'
            description: New integration enables Bitcoin holders to earn yield and
              access DeFi on Sui through sBTC, connecting to $2T in BTC liquidity.
          - id: sbtc_2025-04-30T16:00:00.000Z
            date: '2025-04-30T16:00:00.000Z'
            description: sBTC withdrawals feature is now active on the protocol.
          - id: sbtc_2025-04-25T21:00:00.000Z
            date: '2025-04-25T21:00:00.000Z'
            description: BTC supply on Bitcoin layers grows 378% to 53k BTC in 2024,
              with increasing liquidity unlocking.
          - id: sbtc_2025-04-23T13:00:00.000Z
            date: '2025-04-23T13:00:00.000Z'
            description: New platform integrations enable lending, 5x leverage trading,
              and liquidity provision with yields up to 25% APY on USDH staking.
          - id: sbtc_2025-04-22T20:00:00.000Z
            date: '2025-04-22T20:00:00.000Z'
            description: BitGo integrates institutional custody support, enabling
              direct bitcoin capital deployment on Stacks L2.
        - id: 66f66bcb88a06547578eda6c
          name: huddle01
          score: 0.543
          xHandle: huddle01com
          analysis: Huddle01 is a decentralized real-time communication (dRTC) platform
            built as a Layer 3 solution on Arbitrum Orbit, leveraging Caldera and
            Celestia for enhanced performance. The project has raised $6M from notable
            investors and offers a Web3-native alternative to traditional video conferencing
            with features like wallet-based login, token-gated access, and meet-to-earn
            functionality. Currently running an incentivized testnet with 10M $HUDL
            tokens allocated for rewards, Huddle01 focuses on providing high-frequency,
            low-latency communication infrastructure optimized for video, voice, and
            AI inference without relying on central servers.
          rationale: Project secured $4.41M funding, integrated with Caldera, and
            launched incentivized testnet with airdrop program offering up to $2,000
            in rewards.
          ticker: ''
          tokens: {}
          summaries:
          - id: huddle01_2025-04-29T09:00:00.000Z
            date: '2025-04-29T09:00:00.000Z'
            description: Confirmed airdrop program launches through testnet participation,
              requiring no investment with $2,000+ potential rewards.
          - id: huddle01_2025-04-14T16:00:00.000Z
            date: '2025-04-14T16:00:00.000Z'
            description: Incentivized testnet launches, offering rewards for network
              testing participants.
          - id: huddle01_2025-04-14T12:00:00.000Z
            date: '2025-04-14T12:00:00.000Z'
            description: New testnet phase introduces real-time connectivity testing
              and rewards program.
          - id: huddle01_2025-04-10T22:00:00.000Z
            date: '2025-04-10T22:00:00.000Z'
            description: Project secures $4.41M funding and integrates with Caldera
              for zero-cost interactions.
          - id: huddle01_2025-04-10T14:00:00.000Z
            date: '2025-04-10T14:00:00.000Z'
            description: Testnet Act II launches with points-based rewards for testing
              applications.
        - id: 6759e3366ee0d3fa2febfb90
          name: extended
          score: 0.539
          xHandle: No relevant project handle found
          analysis: No crypto project information available in the provided tweets.
          rationale: New perpetual DEX launches on Starknet testnet with 50+ trading
            pairs, integrating TradFi markets and vault offering 70% APR, led by ex-Revolut
            executives with mainnet launch pending.
          ticker: ''
          tokens: {}
          summaries:
          - id: extended_2025-05-01T10:00:00.000Z
            date: '2025-05-01T10:00:00.000Z'
            description: New perpetual DEX launches on Starknet testnet with 50+ trading
              pairs and LP features; mainnet launch imminent.
          - id: extended_2025-04-30T21:00:00.000Z
            date: '2025-04-30T21:00:00.000Z'
            description: New perpetual trading pairs launched for stocks, crude oil,
              and gold, with newly appointed advisor committing to trade on the platform.
          - id: extended_2025-04-30T16:00:00.000Z
            date: '2025-04-30T16:00:00.000Z'
            description: Multiple products launched including points program, vault,
              and tradfi markets. Vault offers 70% APR through automated market-making.
          - id: extended_2025-04-30T12:00:00.000Z
            date: '2025-04-30T12:00:00.000Z'
            description: Points and vault system launches, expanding product suite
              beyond existing perpetuals trading. Led by ex-Revolut executives with
              mass-market app experience.
          - id: extended_2025-04-14T20:00:00.000Z
            date: '2025-04-14T20:00:00.000Z'
            description: New points system and vault features launched, indicating
              accelerated development phase.
        - id: 67074c56ef030d06d2762aa8
          name: meridian
          score: 0.488
          xHandle: Based on the limited information in the tweets, a definitive official
            handle cannot be determined. The only related mention comes from a career
            update tweet, but no official project handle is referenced.
          analysis: Meridian appears to be a crypto project focused on enabling instant
            payments. While specific details are limited in the available tweets,
            the project has attracted talent from established players like Visa Crypto,
            suggesting it's working on payment infrastructure in the cryptocurrency
            space.
          rationale: 'NFT #579 collateralized for 4,000 USDC loan on GONDI platform
            at 16% APR with 60-day term.'
          ticker: ''
          tokens: {}
          summaries:
          - id: meridian_2025-04-20T00:00:00.000Z
            date: '2025-04-20T00:00:00.000Z'
            description: 'NFT #579 secures 4,000 USDC loan on GONDI platform with
              16% APR for 60 days.'
>>>>>>> a270acf4
<|MERGE_RESOLUTION|>--- conflicted
+++ resolved
@@ -2,7 +2,6 @@
   input:
     query: Tell me about HEU token
   output:
-<<<<<<< HEAD
     response: "**Trending Projects on Ethereum (Note: The provided data contains projects\
       \ with multi-chain presence, including Ethereum. If a project's primary chain\
       \ isn't Ethereum, it's noted below.)**\n\nBased on the AixBT API data, the following\
@@ -96,178 +95,12 @@
           - id: ice_2025-01-27T04:00:00.000Z
             date: '2025-01-27T04:00:00.000Z'
             description: Open Network mainnet launch scheduled for Wednesday.
-=======
-    response: 'Here is the information about HEU token in clean text format:
-
-
-      **Project Name:** Heurist
-
-      **Ticker:** HEU
-
-      **Twitter Handle:** @heurist_ai
-
-
-      **Overview:**
-
-      Heurist is a decentralized AI-as-a-Service cloud platform that enables GPU owners
-      to monetize their computing power while providing developers with access to
-      AI infrastructure. The project has:
-
-
-      * Processed over 1 billion AI inference requests
-
-      * 13,000+ GPU miners involved
-
-      * Raised $2M in funding from prominent investors, including Amber Group and
-      Manifold Trading
-
-      * Launched on December 9th, 2024, with a fair distribution model and significant
-      allocations for community mining rewards
-
-
-      **Key Features:**
-
-
-      * Serverless AI integration
-
-      * Hosting over 30 decentralized AI models
-
-      * Operates on Base and ZKSync Era networks
-
-      * Offers AI model hosting, API integration, and an upcoming video generation
-      feature
-
-      * Dual-APR staking system with 86% combined returns (50% base + 36% revenue
-      share) - over 8M tokens currently staked
-
-      * Open-source agent framework, allowing developers to create agents without
-      restrictions or token pairing requirements
-
-
-      **Recent Updates:**
-
-
-      * April 28, 2025: New AI integration enables enhanced token mention tracking
-      and market pattern detection
-
-      * April 22, 2025: AI platform integrates with decentralized cloud infrastructure,
-      adding web search and voice chat capabilities
-
-      * April 17, 2025: Live integrations exist with Dexscreener, Coingecko, DuckDuckGo,
-      and SpaceandTimeDB platforms
-
-      * April 11, 2025: New dual-APR staking system launches
-
-      * December 21, 2024: Decentralized AI agent framework launched with 4000 GPUs
-
-
-      **Token Information:**
-
-
-      * **Ethereum:** 0xec463d00aa4da76fb112cd2e4ac1c6bef02da6ea
-
-      * **Base:** 0xef22cb48b8483df6152e1423b19df5553bbd818b
-
-      * **ZKSync:** 0xabec5ecbe08b6c02f5c9a2ff82696e1e7db6f9bf
-
-
-      **Market Information:**
-
-      * Currently valued at approximately $22M market cap (as of last available data)'
-    data:
-      data:
-        projects:
-        - id: 66fb7f153342c5177d1800a2
-          name: heurist
-          score: 0
-          xHandle: heurist_ai
-          analysis: Heurist is a decentralized AI-as-a-Service cloud platform that
-            has raised $2M to build community-owned AI infrastructure. The project
-            features serverless AI integration, hosting over 30 decentralized AI models
-            with 13,000+ GPU miners and processing 1B+ inference requests. Their $HEU
-            token launched on Dec 9th, 2024, implementing a fair distribution model
-            with mining-based emissions. The platform operates on Base and ZKSync
-            Era networks, offering AI model hosting, API integration, and an upcoming
-            video generation feature. Currently valued at ~$22M market cap, Heurist
-            is backed by notable investors including Amber Group and Manifold Trading.
-          rationale: CARV Agent platform launches with AI-enhanced token tracking,
-            DEX integrations, and multi-chain support across Ethereum, Base, and Solana,
-            backed by 30+ agent partnerships.
-          ticker: heu
-          tokens:
-            ethereum: '0xec463d00aa4da76fb112cd2e4ac1c6bef02da6ea'
-            base: '0xef22cb48b8483df6152e1423b19df5553bbd818b'
-            zksync: '0xabec5ecbe08b6c02f5c9a2ff82696e1e7db6f9bf'
-          summaries:
-          - id: heurist_2025-04-28T16:00:00.000Z
-            date: '2025-04-28T16:00:00.000Z'
-            description: New AI integration enables enhanced token mention tracking
-              and market pattern detection.
-          - id: heurist_2025-04-22T13:00:00.000Z
-            date: '2025-04-22T13:00:00.000Z'
-            description: AI platform integrates with decentralized cloud infrastructure,
-              adding web search and voice chat capabilities.
-          - id: heurist_2025-04-17T15:00:00.000Z
-            date: '2025-04-17T15:00:00.000Z'
-            description: Live integrations exist with Dexscreener, Coingecko, DuckDuckGo,
-              and SpaceandTimeDB platforms.
-          - id: heurist_2025-04-10T15:00:00.000Z
-            date: '2025-04-10T15:00:00.000Z'
-            description: Agent-native infrastructure now live with 30+ agents, backed
-              by strategic partnerships across major chains and protocols.
-          - id: heurist_2025-04-07T13:00:00.000Z
-            date: '2025-04-07T13:00:00.000Z'
-            description: CARV Agent launches on Heurist Mesh platform, enabling natural
-              language queries for blockchain activity across Ethereum, Base, and
-              Solana networks.
-        - id: 671719fc542204f02af39fbe
-          name: heu
-          score: 0
-          xHandle: heurist_ai
-          analysis: Heurist ($HEU) is a decentralized AI-as-a-Service cloud platform
-            that enables GPU owners to monetize computing power while providing developers
-            access to AI infrastructure. The project has processed over 1 billion
-            AI inference requests and involves 13,000 GPU miners. With $2M in funding
-            from prominent investors, Heurist aims to make AI compute resources accessible
-            and scalable through a decentralized network. The token launch is scheduled
-            for December 9th, 2024, with listings on major exchanges and features
-            a fair distribution model with significant allocations for community mining
-            rewards.
-          rationale: Decentralized AI cloud project launched with 4000 GPUs, open-source
-            agent framework, and dual-APR staking system offering 86% combined returns
-            with 8M tokens staked.
-          ticker: heu
-          tokens:
-            ethereum: '0xec463d00aa4da76fb112cd2e4ac1c6bef02da6ea'
-            base: '0xef22cb48b8483df6152e1423b19df5553bbd818b'
-            zksync: '0xabec5ecbe08b6c02f5c9a2ff82696e1e7db6f9bf'
-          summaries:
-          - id: heu_2025-04-11T04:00:00.000Z
-            date: '2025-04-11T04:00:00.000Z'
-            description: New dual-APR staking system launches with 86% combined APR
-              (50% base + 36% revenue share). Over 8M tokens currently staked.
-          - id: heu_2024-12-21T08:00:00.000Z
-            date: '2024-12-21T08:00:00.000Z'
-            description: Recently launched decentralized AI agent framework running
-              on 4000 GPUs. Open-sourced system allows developers to create agents
-              without restrictions or token pairing requirements. Community expectations
-              of three-digit market cap.
-          - id: heu_2024-12-09T10:00:00.000Z
-            date: '2024-12-09T10:00:00.000Z'
-            description: Decentralized AI-as-a-Service Cloud project with Aerodrome
-              integration and AERO pools. Trading near bottom range with potential
-              continuation.
-          - id: heu_2024-12-08T15:00:00.000Z
-            date: '2024-12-08T15:00:00.000Z'
-            description: Launching December 9.
->>>>>>> a270acf4
 raw_query_test:
   input:
     query: Tell me about trending projects on solana with minscore of 0.1
     raw_data_only: false
   output:
     response: "Here is the list of trending projects on Solana with a minimum score\
-<<<<<<< HEAD
       \ of 0.1, as per the provided data:\n\n1. **ORCA**\n\t* Score: 0.463\n\t* Ticker:\
       \ ORCA\n\t* Token Address (Solana): orcaEKTdK7LKz57vaAYr9QeNsVEPfiu6QeMU1kektZE\n\
       \t* Analysis: Decentralized Exchange (DEX) utilizing Concentrated Liquidity\
@@ -686,428 +519,6 @@
             date: '2025-04-30T08:00:00.000Z'
             description: SEC closes investigation into PYUSD stablecoin with no enforcement
               action taken.
-=======
-      \ of 0.1, based on the provided AixBT API data:\n\n1. **ANON**\n\t* Score: 0.409\n\
-      \t* Ticker: ANON\n\t* Solana Token: 9McvH6w97oewLmPxqQEoHUAv3u5iYMyQ9AeZZhguYf1T\n\
-      \t* Analysis: DeFAI protocol at the intersection of AI and decentralized finance,\
-      \ with a strong social media presence and community engagement.\n\t* Recent\
-      \ Developments: Binance Alpha listing, multi-chain token wizard launch, and\
-      \ Raydium's $540k trading incentive program.\n\n2. **ORCA**\n\t* Score: 0.371\n\
-      \t* Ticker: ORCA\n\t* Solana Token: orcaEKTdK7LKz57vaAYr9QeNsVEPfiu6QeMU1kektZE\n\
-      \t* Analysis: Solana-based DEX utilizing Concentrated Liquidity Market Making\
-      \ (CLMM) technology, with a significant market presence and strong community\
-      \ engagement.\n\t* Recent Developments: SEC proposal for regulated US stock\
-      \ trading on public blockchains, with key partnerships.\n\n3. **STRIKE**\n\t\
-      * Score: 0.343\n\t* Ticker: STRIKE\n\t* Solana Token: STRikemJEk2tFVYpg7SMo9nGPrnJ56fHnS1K7PV2fPw\n\
-      \t* Analysis: Multi-chain cryptocurrency platform operating across Web3, sports\
-      \ betting, and combat sports industries, with a dedicated community.\n\t* Recent\
-      \ Developments: $18M token unlock scheduled, new Bitcoin-backed lending product\
-      \ launch, and Jack Mallers' appointment as CEO of Twenty One.\n\n4. **ELIZA**\n\
-      \t* Score: 0.332\n\t* Ticker: ELIZA\n\t* Solana Token: 5voS9evDjxF589WuEub5i4ti7FWQmZCsAsyD5ucbuRqM\n\
-      \t* Analysis: AI-powered cryptocurrency project on Solana, with a strong market\
-      \ presence, community engagement, and recent integrations.\n\t* Recent Developments:\
-      \ New launchpad platform, 42% price surge on HTX, and Auto dot"
-    data:
-      data:
-        projects:
-        - id: 673a85341ae7a3745f8efb2d
-          name: anon
-          score: 0.409
-          xHandle: HeyAnonai
-          analysis: ANON is a DeFAI (Decentralized Finance AI) protocol led by Daniele
-            Sesta, operating at the intersection of AI and decentralized finance.
-            The project has garnered attention within the AI crypto sector, with current
-            trading levels around $4.5-5.36 and community predictions targeting $20-25
-            range. While maintaining its core identity as a pass-based token, the
-            project faces community pressure for expanded utility features. The protocol
-            positions itself among leading AI-focused crypto projects, with strong
-            social media presence and community engagement.
-          rationale: Project secures Binance Alpha listing, launches multi-chain token
-            wizard, and joins Raydium's $540k trading incentive program with BONK
-            partnership.
-          ticker: anon
-          tokens:
-            sonic: '0x79bbf4508b1391af3a0f4b30bb5fc4aa9ab0e07c'
-            iota-evm: '0x79bbf4508b1391af3a0f4b30bb5fc4aa9ab0e07c'
-            metis-andromeda: '0x79bbf4508b1391af3a0f4b30bb5fc4aa9ab0e07c'
-            kava: '0x79bbf4508b1391af3a0f4b30bb5fc4aa9ab0e07c'
-            ethereum: '0x79bbf4508b1391af3a0f4b30bb5fc4aa9ab0e07c'
-            binance-smart-chain: '0x79bbf4508b1391af3a0f4b30bb5fc4aa9ab0e07c'
-            arbitrum-one: '0x79bbf4508b1391af3a0f4b30bb5fc4aa9ab0e07c'
-            base: '0x79bbf4508b1391af3a0f4b30bb5fc4aa9ab0e07c'
-            solana: 9McvH6w97oewLmPxqQEoHUAv3u5iYMyQ9AeZZhguYf1T
-          summaries:
-          - id: anon_2025-05-01T12:00:00.000Z
-            date: '2025-05-01T12:00:00.000Z'
-            description: New listing on Binance Alpha platform alongside two other
-              Sonic Labs ecosystem projects.
-          - id: anon_2025-05-01T07:00:00.000Z
-            date: '2025-05-01T07:00:00.000Z'
-            description: Token creation wizard debuts on 6 chains with integrated
-              liquidity pool automation and supply control features.
-          - id: anon_2025-04-26T17:00:00.000Z
-            date: '2025-04-26T17:00:00.000Z'
-            description: Project is included in Raydium's new $540k trading incentive
-              program on Launchlab, alongside partnership with BONK for expanded trading
-              rewards and liquidity.
-          - id: anon_2025-04-26T10:00:00.000Z
-            date: '2025-04-26T10:00:00.000Z'
-            description: Major platform update introduces real-time trade monitoring
-              and AI-enhanced wallet behavior analysis tools.
-          - id: anon_2025-04-25T10:00:00.000Z
-            date: '2025-04-25T10:00:00.000Z'
-            description: Price testing resistance at $5.20 with established uptrend;
-              key support zone identified at $4.50-4.60.
-        - id: 66f77e5256fd508edf9402cf
-          name: orca
-          score: 0.371
-          xHandle: orca_so
-          analysis: ORCA is a Solana-based DEX utilizing Concentrated Liquidity Market
-            Making (CLMM) technology. The protocol maintains a significant market
-            presence with approximately 42,000 holders and a market cap of ~$220M.
-            Recent technical indicators show bullish patterns including EMA crossovers
-            and pennant formations. The platform competes in Solana's DEX ecosystem
-            alongside other major players like Jupiter and Raydium. Notable recent
-            activity includes significant whale transactions and strong community
-            engagement. The project continues to maintain its position from previous
-            analysis as an established DEX with strong market presence, though with
-            a slightly adjusted market cap from the previous $266.5M.
-          rationale: SEC proposal submitted for regulated US stock trading on public
-            blockchains, with Coinfund, Superstate Funds, and Solana Institute as
-            key partners in framework development.
-          ticker: orca
-          tokens:
-            solana: orcaEKTdK7LKz57vaAYr9QeNsVEPfiu6QeMU1kektZE
-          summaries:
-          - id: orca_2025-05-01T13:00:00.000Z
-            date: '2025-05-01T13:00:00.000Z'
-            description: New regulatory framework development in progress with Coinfund
-              and Superstate Funds for compliant securities trading on public blockchains.
-          - id: orca_2025-04-30T23:00:00.000Z
-            date: '2025-04-30T23:00:00.000Z'
-            description: Active regulatory engagement underway with SEC for securities
-              trading approval on public blockchains.
-          - id: orca_2025-04-30T21:00:00.000Z
-            date: '2025-04-30T21:00:00.000Z'
-            description: Collaboration with Superstate Funds and Solana Institute
-              aims to enable regulated US stock trading on-chain.
-          - id: orca_2025-04-30T20:00:00.000Z
-            date: '2025-04-30T20:00:00.000Z'
-            description: SEC proposal submitted for pilot project to enable equity
-              securities trading on public blockchain networks.
-          - id: orca_2025-04-30T19:00:00.000Z
-            date: '2025-04-30T19:00:00.000Z'
-            description: New regulatory framework development underway for compliant
-              securities trading on public blockchains in partnership with Solana
-              Institute.
-        - id: 6700b8928b16fc6b302936c6
-          name: strike
-          score: 0.343
-          xHandle: Unable to definitively determine the official X handle from the
-            provided tweets
-          analysis: 'Based on the previous analysis only: STRIKE/StrikeX is a multi-chain
-            cryptocurrency platform operating across Web3, sports betting, and combat
-            sports industries. The ecosystem features the StrikeX Wallet for portfolio
-            management of traditional and crypto assets, including RWAs and stablecoins.
-            The platform supports multiple networks including BNB, SOL, ETH, BTC,
-            BASE, ARB, MATIC, TRON, and AVAX, providing comprehensive cross-chain
-            functionality.'
-          rationale: Jack Mallers appointed CEO of Twenty One in $3.9B Bitcoin venture
-            backed by SoftBank and Tether, with $18M token unlock due May 15 and new
-            Bitcoin-backed lending product launch pending.
-          ticker: strike
-          tokens:
-            solana: STrikemJEk2tFVYpg7SMo9nGPrnJ56fHnS1K7PV2fPw
-          summaries:
-          - id: strike_2025-05-01T05:00:00.000Z
-            date: '2025-05-01T05:00:00.000Z'
-            description: $18M token unlock scheduled for May 15
-          - id: strike_2025-04-30T15:00:00.000Z
-            date: '2025-04-30T15:00:00.000Z'
-            description: Statistical anomalies in financial reporting suggest potential
-              data manipulation similar to patterns found in fraudulent election results.
-          - id: strike_2025-04-25T20:00:00.000Z
-            date: '2025-04-25T20:00:00.000Z'
-            description: New Bitcoin-backed lending product launching imminently per
-              CEO announcement.
-          - id: strike_2025-04-25T17:00:00.000Z
-            date: '2025-04-25T17:00:00.000Z'
-            description: Jack Mallers assumes CEO role at Twenty One while maintaining
-              Strike as separate entity.
-          - id: strike_2025-04-25T10:00:00.000Z
-            date: '2025-04-25T10:00:00.000Z'
-            description: Jack Mallers joins $3.9B Bitcoin venture backed by SoftBank,
-              Tether, and major financial institutions.
-        - id: 671994dc6a91f9ef247f1f6a
-          name: eliza
-          score: 0.332
-          xHandle: ai16zeliza
-          analysis: ELIZA is an established AI-powered cryptocurrency project on Solana
-            within the ai16z framework ecosystem. Led by Shaw (@shawmakesmagic), it
-            ranks among the leading AI agents on Solana, frequently moving in and
-            out of the top 10. The project demonstrates active market presence with
-            price consolidation between 0.00225-0.00300, maintains strong community
-            engagement, and serves as a blueprint for emerging AI token projects.
-            Its integration with the ai16z DAO and position as a pioneering AI agent
-            continues to influence the Solana ecosystem.
-          rationale: New launchpad platform with buyback/burn mechanics draws multiple
-            team deployments while token sees 42% surge on HTX, following recent AI
-            agent builder launch and Auto dot Fun integration.
-          ticker: eliza
-          tokens:
-            solana: 5voS9evDjxF589WuEub5i4ti7FWQmZCsAsyD5ucbuRqM
-          summaries:
-          - id: eliza_2025-05-01T00:00:00.000Z
-            date: '2025-05-01T00:00:00.000Z'
-            description: Multiple teams are deploying on new launchpad platform with
-              buyback/burn mechanics for token holders, addressing unmet market demand.
-          - id: eliza_2025-04-29T06:00:00.000Z
-            date: '2025-04-29T06:00:00.000Z'
-            description: Token experiences 42% price surge on HTX, leading all gainers.
-          - id: eliza_2025-04-25T12:00:00.000Z
-            date: '2025-04-25T12:00:00.000Z'
-            description: New launchpad platform goes live with updated UI and first
-              token launch.
-          - id: eliza_2025-04-18T12:00:00.000Z
-            date: '2025-04-18T12:00:00.000Z'
-            description: New AI agent builder platform launches with agent creation
-              capabilities.
-          - id: eliza_2025-04-01T12:00:00.000Z
-            date: '2025-04-01T12:00:00.000Z'
-            description: Integration with Auto dot Fun platform drives 20% price increase;
-              V2 version in development.
-        - id: 6798825e526a7efb8ff12944
-          name: daydreams
-          score: 0.324
-          xHandle: No official handle identified from the provided tweets
-          analysis: Based on the provided tweets, there is insufficient information
-            to confirm the existence of a specific crypto project called "Daydreams"
-            or to provide meaningful details about such a project.
-          rationale: AI-powered gaming platform launches Season 1 with $1M $LORDS
-            + 100K $STRK reward pool, featuring Gigaverse integration and autonomous
-            NPCs, currently at $16.9M market cap with 4.61k holders.
-          ticker: dreams
-          tokens:
-            solana: GMzuntWYJLpNuCizrSR7ZXggiMdDzTNiEmSNHHunpump
-          summaries:
-          - id: daydreams_2025-05-01T13:00:00.000Z
-            date: '2025-05-01T13:00:00.000Z'
-            description: Season 1 launches with phased rollout (April 30-May 14) and
-              1M $LORDS + 100K $STRK reward pool, introducing AI NPCs and simplified
-              onboarding.
-          - id: daydreams_2025-04-22T20:00:00.000Z
-            date: '2025-04-22T20:00:00.000Z'
-            description: Live integration with Gigaverse enables autonomous gaming
-              agents to play independently.
-          - id: daydreams_2025-04-03T12:00:00.000Z
-            date: '2025-04-03T12:00:00.000Z'
-            description: Framework powers autonomous NPC system in Realms Eternum,
-              launching April on Starknet with randomized agent characteristics.
-          - id: daydreams_2025-01-28T06:00:00.000Z
-            date: '2025-01-28T06:00:00.000Z'
-            description: Trading at $16.9M market cap with 4.61k holders. Developing
-              multi-chain AI agents framework with Chain of Thought processing and
-              DeepSeeks-R1 reinforcement.
-        - id: 67eacd2e37be558be9958dc7
-          name: zebec
-          score: 0.324
-          xHandle: Zebec_HQ
-          analysis: Zebec is a blockchain-based financial platform focused on real-time
-            payment solutions and streaming value transfer. The project enables continuous,
-            second-by-second financial transactions for various use cases including
-            payroll, DeFi, and NFTs. Built on blockchain technology, it aims to revolutionize
-            traditional finance by enabling instant, secure transactions and continuous
-            money streams. The platform features staking capabilities and maintains
-            partnerships with major financial institutions while being available on
-            multiple exchanges.
-          rationale: Project faces code plagiarism claims and governance issues amid
-            $40M funding, while founder allegedly seeks OTC token sales for different
-            project, though new Propy integration enables crypto real estate payments.
-          ticker: zbcn
-          tokens:
-            solana: ZBCNpuD7YMXzTHB2fhGkGi78MNsHGLRXUhRewNRm9RU
-          summaries:
-          - id: zebec_2025-05-01T02:00:00.000Z
-            date: '2025-05-01T02:00:00.000Z'
-            description: Project faces code plagiarism allegations despite $40M venture
-              funding.
-          - id: zebec_2025-04-30T16:00:00.000Z
-            date: '2025-04-30T16:00:00.000Z'
-            description: Legal dispute over airdrop shares dismissed in Delaware court;
-              significant governance concerns raised about leadership.
-          - id: zebec_2025-04-30T15:00:00.000Z
-            date: '2025-04-30T15:00:00.000Z'
-            description: Token buyback of 50M ZBCN ($50K) from card revenue announced,
-              execution expected within days.
-          - id: zebec_2025-04-30T14:00:00.000Z
-            date: '2025-04-30T14:00:00.000Z'
-            description: Founder Sam Thapaliya reportedly attempting OTC token sales
-              while fundraising for different project.
-          - id: zebec_2025-04-29T16:00:00.000Z
-            date: '2025-04-29T16:00:00.000Z'
-            description: New partnership enables stablecoin and crypto payments for
-              real estate transactions through integration with Propy platform.
-        - id: 6726403191f5eb59ac52c154
-          name: mlg
-          score: 0.315
-          xHandle: MLGsolana420
-          analysis: $MLG is a Solana-based gaming and culture token with a dedicated
-            community of holders. The project is currently organizing its first LAN
-            tournament at GDC in San Francisco, demonstrating steps toward gaming
-            utility. Despite trading below previous highs, the token maintains strong
-            community support and conviction. The project combines gaming nostalgia
-            with crypto, targeting the intersection of gaming and blockchain communities.
-            Previous market performance showed significant volatility, with the market
-            cap ranging from $100M to $18M, and historical instances of 20X price
-            movements.
-          rationale: Solana meme coin promoted by LA vape group peaked at high market
-            cap, dropped to 15m, and ultimately ended with reported team disappearance
-            and scam allegations by influencer Adin Ross.
-          ticker: mlg
-          tokens:
-            solana: 7XJiwLDrjzxDYdZipnJXzpr1iDTmK55XixSFAa7JgNEL
-          summaries:
-          - id: mlg_2025-04-29T02:00:00.000Z
-            date: '2025-04-29T02:00:00.000Z'
-            description: Influencer Adin Ross reports being scammed by project team
-              who subsequently disappeared.
-          - id: mlg_2025-03-30T06:00:00.000Z
-            date: '2025-03-30T06:00:00.000Z'
-            description: Solana meme coin with active community, positioned for potential
-              gaming meta movement.
-          - id: mlg_2025-03-09T22:00:00.000Z
-            date: '2025-03-09T22:00:00.000Z'
-            description: Compared to early MOG and SPX memes. Initially pushed by
-              LA vape group who have now moved on.
-          - id: mlg_2025-03-08T05:00:00.000Z
-            date: '2025-03-08T05:00:00.000Z'
-            description: Discussed experiencing severe price correction due to LA
-              vape cabal FUD, considered one of favorite Solana memes.
-          - id: mlg_2025-02-18T04:00:00.000Z
-            date: '2025-02-18T04:00:00.000Z'
-            description: Token dropped from LA Vape Cabal promotion to 15m market
-              cap in 1.5 weeks.
-        - id: 67349646a68a9c6cfc802897
-          name: pippin
-          score: 0.315
-          xHandle: pippinlovesyou
-          analysis: PIPPIN is an advanced AI framework project on Solana created by
-            BabyAGI founder Yohei Nakajima. The project features a recently open-sourced
-            framework (pippin-lite) designed for self-building autonomous agents,
-            with integration to 200+ skills through Composio. The ecosystem includes
-            a quest-based utility system, developer staking, and an NFT collection.
-            The project has gained significant traction with recent listings on Binance
-            Futures and Bitrue, currently maintaining a market cap of approximately
-            $135-141M. The framework emphasizes dynamic skills, self-reflection, and
-            graph-based memory, positioning itself as a leading AI infrastructure
-            project competing with major players like ai16z.
-          rationale: AI-sector project with $17M market cap shows growth potential,
-            but faces active pump attempt on Binance futures amid recent launch of
-            perpetual futures on Kraken Pro with 20x leverage.
-          ticker: pippin
-          tokens:
-            solana: Dfh5DzRgSvvCFDoYc2ciTkMrbDfRKybA4SoFbPmApump
-          summaries:
-          - id: pippin_2025-04-23T18:00:00.000Z
-            date: '2025-04-23T18:00:00.000Z'
-            description: Market cap stands at $17M with growth potential indicated
-              by comparable projects showing 4.5x-2x returns in recent cycles.
-          - id: pippin_2025-04-23T10:00:00.000Z
-            date: '2025-04-23T10:00:00.000Z'
-            description: 'Warning: Active pump attempt underway on Binance futures
-              with $13M market cap and rising open interest relative to spot liquidity.'
-          - id: pippin_2025-04-09T07:00:00.000Z
-            date: '2025-04-09T07:00:00.000Z'
-            description: Perpetual futures contract rises 20%, ranking among top 3
-              performers in 24-hour period.
-          - id: pippin_2025-02-13T10:00:00.000Z
-            date: '2025-02-13T10:00:00.000Z'
-            description: Launched perpetual futures on Kraken Pro with up to 20x leverage,
-              supporting 30+ collateral options and 360+ markets.
-          - id: pippin_2025-01-25T03:00:00.000Z
-            date: '2025-01-25T03:00:00.000Z'
-            description: Trading with -660% funding rate on Binance and -500% on Bybit.
-              Making higher low at previous ATH support level. Part of AI sector.
-        - id: 66f5081d6811ccaef9560a39
-          name: pyth network
-          score: 0.303
-          xHandle: PythNetwork
-          analysis: 'Pyth Network is a leading decentralized oracle infrastructure
-            providing real-time price feeds across 100+ blockchains. The platform
-            delivers 1,290+ price feeds updating every 400ms, sourced directly from
-            120+ institutional partners. Recent developments include strategic integrations
-            with FogoChain (as native price layer), Eclipse, and Kamino. Key features
-            include Oracle Integrity Staking, Express Relay, Entropy randomness generator,
-            and pull oracle design. The PYTH token ($0.206914) ranks #107 by market
-            cap, with robust community metrics including 98,852 watchlist users. The
-            platform continues expanding its presence, recently launching initiatives
-            in Brazil while maintaining its position as fundamental infrastructure
-            for DeFi applications requiring accurate, real-time market data.'
-          rationale: $320M token unlock scheduled for May 19, 2025, amid new Pyth
-            Network integration for price feeds.
-          ticker: pyth
-          tokens:
-            solana: HZ1JovNiVvGrGNiiYvEozEVgZ58xaU3RKwX8eACQBCt3
-            manta-pacific: '0x90e95735378a31bfad2dcd87128fbb80ffeb6917'
-            neon-evm: '0x0575dd4afd93b7522fee4e0179f243eca3856137'
-          summaries:
-          - id: pyth network_2025-05-01T05:00:00.000Z
-            date: '2025-05-01T05:00:00.000Z'
-            description: $320M token unlock scheduled for May 19
-          - id: pyth network_2025-04-30T12:00:00.000Z
-            date: '2025-04-30T12:00:00.000Z'
-            description: Sharpe Perps integrates price feed infrastructure using Pyth
-              Network.
-          - id: pyth network_2025-04-28T16:00:00.000Z
-            date: '2025-04-28T16:00:00.000Z'
-            description: Token unlock of $333.86M scheduled for May 2024.
-          - id: pyth network_2025-04-27T15:00:00.000Z
-            date: '2025-04-27T15:00:00.000Z'
-            description: Major token unlock pending while FogoChain offers active
-              flames farming program.
-          - id: pyth network_2025-04-24T22:00:00.000Z
-            date: '2025-04-24T22:00:00.000Z'
-            description: 'Technical breakout alert: 12h 100MA flip confirmed with
-              buying opportunity on retests; targets at 12h 200EMA.'
-        - id: 6704ba62ade93b5baf363de5
-          name: hyper
-          score: 0.281
-          xHandle: hyperonsol
-          analysis: Hyperfy is a blockchain project combining DeFi and AI technology,
-            built on Solana. It features an AI agent marketplace with an upcoming
-            LP sales portal launch. The platform enables users to create and co-own
-            AI agents, emphasizing speed, security, and scalability. Previously reaching
-            an ATH of $125.71M, the project maintains active development in AI integration
-            and 3D capabilities while positioning itself at the intersection of DeFi
-            and artificial intelligence.
-          rationale: Project sees 508% volume surge amid AR roadmap announcement,
-            new 150x leverage exchange listing, and active airdrop campaign, despite
-            reports of reward farming exploitation.
-          ticker: hyper
-          tokens:
-            solana: 8vBMibwpn8wpfYKbQ9xqzodymg3LjmYec2tSNGRy23K8
-          summaries:
-          - id: hyper_2025-04-29T17:00:00.000Z
-            date: '2025-04-29T17:00:00.000Z'
-            description: New exchange listing announced with 150x leverage trading
-              capability.
-          - id: hyper_2025-04-24T19:00:00.000Z
-            date: '2025-04-24T19:00:00.000Z'
-            description: Active airdrop campaign available for claiming with modest
-              token distribution.
-          - id: hyper_2025-04-23T15:00:00.000Z
-            date: '2025-04-23T15:00:00.000Z'
-            description: AR enhancement roadmap announced for apps and digital assets,
-              with planned elizaOS agent integration for AI metaverse expansion.
-          - id: hyper_2025-04-23T12:00:00.000Z
-            date: '2025-04-23T12:00:00.000Z'
-            description: Active sybil farming on Zora platform indicates systematic
-              exploitation of rewards mechanism.
-          - id: hyper_2025-04-23T10:00:00.000Z
-            date: '2025-04-23T10:00:00.000Z'
-            description: Volume spikes 508% with 18% price surge as AR development
-              and Eliza agent integration drive renewed market interest.
->>>>>>> a270acf4
 tool_test:
   input:
     tool: search_projects
@@ -1174,11 +585,7 @@
         projects:
         - id: 66f510606811ccaef95624ef
           name: ethereum name service
-<<<<<<< HEAD
           score: 0.173
-=======
-          score: 0.131
->>>>>>> a270acf4
           xHandle: ensdomains
           analysis: Ethereum Name Service (ENS) maintains its position as a fundamental
             Web3 infrastructure project, providing human-readable domain names for
@@ -1191,26 +598,13 @@
             while maintaining Linea blockchain integration. The project faces evolving
             challenges from newer domain services offering multi-chain functionality
             and more dynamic identity solutions.
-<<<<<<< HEAD
           rationale: ENS expands utility through major integrations with GoDaddy,
             Dentity, and XMTP, while speculative domain values show decline from $70k
             peaks.
-=======
-          rationale: ENS expands ecosystem through major integrations with GoDaddy
-            (.com domains), XMTP (secure messaging), and Dentity (identity verification),
-            while gaining institutional recognition through UN WIPO participation.
->>>>>>> a270acf4
           ticker: ens
           tokens:
             ethereum: '0xc18360217d8f7ab5e7c516566761ea12ce7f9d72'
           summaries:
-<<<<<<< HEAD
-=======
-          - id: ethereum name service_2025-05-01T14:00:00.000Z
-            date: '2025-05-01T14:00:00.000Z'
-            description: Senior team represents protocol at UN's WIPO event for domain
-              naming policy discussions in Geneva.
->>>>>>> a270acf4
           - id: ethereum name service_2025-04-28T20:00:00.000Z
             date: '2025-04-28T20:00:00.000Z'
             description: New secure messaging functionality enabled through XMTP integration,
@@ -1228,7 +622,6 @@
             date: '2025-04-22T15:00:00.000Z'
             description: New Identity Kit release v0.2.22 adds paymaster support and
               enhanced checkout features for improved integration capabilities.
-<<<<<<< HEAD
           - id: ethereum name service_2025-04-21T19:00:00.000Z
             date: '2025-04-21T19:00:00.000Z'
             description: Speculative niche domain purchases showing significant value
@@ -1236,11 +629,6 @@
         - id: 66f4fe366811ccaef955dfc7
           name: ethereum
           score: 0.008
-=======
-        - id: 66f4fe366811ccaef955dfc7
-          name: ethereum
-          score: 0.004
->>>>>>> a270acf4
           xHandle: ethereum
           analysis: Ethereum maintains its position as the dominant smart contract
             platform with $62B TVL and over 300M unique addresses. Recent developments
@@ -1251,21 +639,14 @@
             patterns indicating similarity to previous bull cycles. The platform continues
             to lead in institutional adoption, particularly in stablecoins and tokenization,
             while expanding its L2 ecosystem for improved scalability.
-<<<<<<< HEAD
           rationale: Major protocol upgrade "Pectra" launching May 7 amid institutional
             momentum with BlackRock's $150B tokenization filing and Fidelity's $5.8M
             ETF inflow, despite asset experiencing five-month losing streak.
-=======
-          rationale: Morgan Stanley plans retail crypto expansion via E*TRADE while
-            ETH sees major whale accumulation ($9.9M) and record Binance outflows
-            amid L2 ecosystem growth to $27B TVL.
->>>>>>> a270acf4
           ticker: eth
           tokens:
             ? ''
             : ''
           summaries:
-<<<<<<< HEAD
           - id: ethereum_2025-05-01T05:00:00.000Z
             date: '2025-05-01T05:00:00.000Z'
             description: Major protocol upgrade (Pectra) scheduled for May 7, while
@@ -1292,32 +673,6 @@
             description: Major institutional positioning evident with $5.8M Fidelity
               ETF inflow and significant short position of 6,000 ETH ($10.58M), while
               high-level government engagement signals potential adoption catalyst.
-=======
-          - id: ethereum_2025-05-01T14:00:00.000Z
-            date: '2025-05-01T14:00:00.000Z'
-            description: Multiple whales accumulate over 5,365 ETH ($9.9M) through
-              AAVE borrowing and exchange withdrawals, while ETH dominance reaches
-              lowest level since Q2 2017.
-          - id: ethereum_2025-05-01T13:00:00.000Z
-            date: '2025-05-01T13:00:00.000Z'
-            description: Record-high ETH outflows from Binance, reaching 49% of total
-              exchange outflows.
-          - id: ethereum_2025-05-01T12:00:00.000Z
-            date: '2025-05-01T12:00:00.000Z'
-            description: L2 ecosystem shows significant maturation with $27B TVL secured
-              and Stage 1 Decentralization achieved, while price tests bull market
-              origin point at $1,846 with $2,000 as key resistance.
-          - id: ethereum_2025-05-01T11:00:00.000Z
-            date: '2025-05-01T11:00:00.000Z'
-            description: Morgan Stanley is developing cryptocurrency trading integration
-              for E*TRADE platform, planning to offer direct ETH trading to retail
-              clients with anticipated launch next year.
-          - id: ethereum_2025-05-01T10:00:00.000Z
-            date: '2025-05-01T10:00:00.000Z'
-            description: Morgan Stanley plans to launch crypto trading on E*Trade
-              platform as early as next year, marking first major U.S. bank expansion
-              into retail crypto trading.
->>>>>>> a270acf4
         - id: 6700b5f38b16fc6b30292faa
           name: ethereum memes
           score: 0
@@ -1444,7 +799,6 @@
     data:
       data:
         projects:
-<<<<<<< HEAD
         - id: 67d1791c440b331a84f68238
           name: mercado bitcoin
           score: 0.138
@@ -1454,43 +808,6 @@
           ticker: ''
           tokens: {}
           summaries:
-=======
-        - id: 67074326ef030d06d2760f40
-          name: bitcoin cash
-          score: 0.403
-          xHandle: BitcoinUnlimit
-          analysis: Bitcoin Cash (BCH) is a Bitcoin fork functioning as a peer-to-peer
-            electronic cash system. It features DeFi capabilities through BCH Bull,
-            supports CashTokens, and offers trading options via BodaSwap. The project
-            emphasizes accessibility and lower transaction fees compared to Bitcoin,
-            with various ecosystem tools including CashTab Wallet.
-          rationale: BCH launches Web3 domains for simplified wallet addressing while
-            showing YTD returns exceeding ETH performance.
-          ticker: ''
-          tokens: {}
-          summaries:
-          - id: bitcoin cash_2025-04-18T14:00:00.000Z
-            date: '2025-04-18T14:00:00.000Z'
-            description: New .BCH Web3 domains launch enables human-readable wallet
-              addresses for payments and business use.
-          - id: bitcoin cash_2024-11-21T05:00:00.000Z
-            date: '2024-11-21T05:00:00.000Z'
-            description: Showing price movement with returns outperforming ETH year-to-date.
-        - id: 67d1791c440b331a84f68238
-          name: mercado bitcoin
-          score: 0.169
-          rationale: Wormhole secures 40+ exchange listings, achieves $50M TVL, and
-            expands globally through partnerships enabling $240M+ in tokenized assets,
-            primarily targeting Brazilian market.
-          ticker: ''
-          tokens: {}
-          summaries:
-          - id: mercado bitcoin_2025-05-01T10:00:00.000Z
-            date: '2025-05-01T10:00:00.000Z'
-            description: Multiple exchange listings (40+) and $50M TVL achievement,
-              backed by strategic investments from yzilabs, LayerZero_Core, and apolloglobal,
-              demonstrate significant market expansion.
->>>>>>> a270acf4
           - id: mercado bitcoin_2025-04-30T17:00:00.000Z
             date: '2025-04-30T17:00:00.000Z'
             description: Major Brazilian exchange partners with Wormhole to enable
@@ -1507,7 +824,6 @@
             date: '2025-04-27T13:00:00.000Z'
             description: Partnership announced to tokenize $40M of securities, credit,
               and debt for distribution to 4M+ Brazilian users.
-<<<<<<< HEAD
           - id: mercado bitcoin_2025-03-12T11:00:00.000Z
             date: '2025-03-12T11:00:00.000Z'
             description: Partnered with Polygon to expand RWA tokenization in Latin
@@ -1515,11 +831,6 @@
         - id: 66f52218bd7900daf0c5cd4a
           name: bitcoin puppets
           score: 0.114
-=======
-        - id: 66f52218bd7900daf0c5cd4a
-          name: bitcoin puppets
-          score: 0.109
->>>>>>> a270acf4
           xHandle: lepuppeteerfou
           analysis: Bitcoin Puppets maintains its position as a leading Bitcoin Ordinals
             project, ranking consistently in the top 5 by trading volume. Known for
@@ -1558,7 +869,7 @@
               activity on Bitcoin network.
         - id: 66f4fdc76811ccaef955de3e
           name: bitcoin
-          score: 0.003
+          score: 0.006
           xHandle: Bitcoin
           analysis: Bitcoin (BTC) maintains its position as the leading cryptocurrency
             with a $1.7T market cap, representing 1.3% of global money. March 2025
@@ -1569,22 +880,14 @@
             gold while maintaining its value proposition as digital gold. Market sentiment
             remains positive despite short-term resistance, with growing institutional
             interest and a reported 98% historical profitability rate.
-<<<<<<< HEAD
           rationale: Despite $56.3M net outflows from Bitcoin ETFs, BlackRock leads
             institutional buying with $267M purchase while major banks plan full ETF
             access in 2025, potentially unlocking $31.2T in institutional capital.
-=======
-          rationale: 'BTC hits $96K as major institutions strengthen positions: Charles
-            Schwab plans crypto trading, ETF holdings reach 1.34M BTC ($128B), Morgan
-            Stanley developing E*Trade crypto integration, while exchange deposits
-            hit 2017 lows.'
->>>>>>> a270acf4
           ticker: btc
           tokens:
             ? ''
             : ''
           summaries:
-<<<<<<< HEAD
           - id: bitcoin_2025-05-01T05:00:00.000Z
             date: '2025-05-01T05:00:00.000Z'
             description: Spot ETFs record significant outflows with $56.3 million
@@ -1642,35 +945,6 @@
           - id: bitcoin cyborgs_2025-04-09T21:00:00.000Z
             date: '2025-04-09T21:00:00.000Z'
             description: NFT collection of 10K units minting at 0.00013 BTC per unit.
-=======
-          - id: bitcoin_2025-05-01T14:00:00.000Z
-            date: '2025-05-01T14:00:00.000Z'
-            description: Institutional accumulation continues with Tether holding
-              $7.6B in BTC and The Blockchain Group announcing plans to acquire 260,000
-              BTC by 2033, while exchange deposit addresses hit lowest levels since
-              2017 indicating reduced selling pressure.
-          - id: bitcoin_2025-05-01T13:00:00.000Z
-            date: '2025-05-01T13:00:00.000Z'
-            description: Major institutional adoption signals emerge as Charles Schwab
-              plans crypto trading launch, while ETF holdings reach record 1.34M BTC
-              ($128B) with BlackRock's European ETP accumulating $208M in assets.
-          - id: bitcoin_2025-05-01T12:00:00.000Z
-            date: '2025-05-01T12:00:00.000Z'
-            description: Price reaches $96,000 amid 50% reduction in ETF short interest
-              and increased institutional adoption, while long-term holders continue
-              accumulating and Coinbase launches $1M Bitcoin-backed loans.
-          - id: bitcoin_2025-05-01T11:00:00.000Z
-            date: '2025-05-01T11:00:00.000Z'
-            description: Morgan Stanley is developing crypto trading for E*Trade's
-              7 million users, while $150.7M worth of BTC moves between major institutional
-              players Cumberland and Coinbase.
-          - id: bitcoin_2025-05-01T10:00:00.000Z
-            date: '2025-05-01T10:00:00.000Z'
-            description: Major institutional adoption accelerates with Morgan Stanley
-              planning E-Trade crypto trading integration and Japanese firm Metaplanet
-              establishing $250M BTC operation in Florida, while whales accumulated
-              43,000 BTC in past two weeks.
->>>>>>> a270acf4
         - id: 67f647367ae584c004d7eb88
           name: bitcoin blue
           score: 0
@@ -1683,39 +957,8 @@
             date: '2025-04-09T08:00:00.000Z'
             description: Yayoi Kusama Pumpkin auction is live, with post-auction lottery
               planned for token holders.
-<<<<<<< HEAD
         - id: 67a443da16a479375ab5b4fc
           name: bitcoin etf
-=======
-        - id: 67144fade5b1a6e8af8e74bb
-          name: bitcoin cyborgs
-          score: 0
-          analysis: 10K Ordinal collection
-          rationale: 10K NFT collection currently minting at 0.00013 BTC per unit
-            with $ME token swap option available.
-          ticker: ''
-          tokens: {}
-          summaries:
-          - id: bitcoin cyborgs_2025-04-25T03:00:00.000Z
-            date: '2025-04-25T03:00:00.000Z'
-            description: Mint is live at 0.00013 BTC plus fees for a 10K total supply
-              collection.
-          - id: bitcoin cyborgs_2025-04-24T22:00:00.000Z
-            date: '2025-04-24T22:00:00.000Z'
-            description: Active mint ongoing at 0.00013 BTC plus fees.
-          - id: bitcoin cyborgs_2025-04-17T20:00:00.000Z
-            date: '2025-04-17T20:00:00.000Z'
-            description: NFT mint is live at 0.00013 BTC + fees, with $ME airdrop
-              tokens eligible for swapping to mint.
-          - id: bitcoin cyborgs_2025-04-17T17:00:00.000Z
-            date: '2025-04-17T17:00:00.000Z'
-            description: NFT mint is live at 0.00013 BTC per mint plus fees.
-          - id: bitcoin cyborgs_2025-04-09T21:00:00.000Z
-            date: '2025-04-09T21:00:00.000Z'
-            description: NFT collection of 10K units minting at 0.00013 BTC per unit.
-        - id: 6801602b228cd121f6a9484e
-          name: bitcoin ekasi
->>>>>>> a270acf4
           score: 0
           ticker: ''
           tokens: {}
@@ -1757,15 +1000,6 @@
           - id: bitcoin eternals_2025-04-07T19:00:00.000Z
             date: '2025-04-07T19:00:00.000Z'
             description: Primary mint phase is now active for new collection.
-<<<<<<< HEAD
-=======
-        - id: 67a443da16a479375ab5b4fc
-          name: bitcoin etf
-          score: 0
-          ticker: ''
-          tokens: {}
-          summaries: []
->>>>>>> a270acf4
         - id: 6769446290830cc5868afce0
           name: bitcoin brain ai
           score: 0
@@ -1782,7 +1016,6 @@
           ticker: ''
           tokens: {}
           summaries: []
-<<<<<<< HEAD
         - id: 67089b5aef5fecd86d0b2d09
           name: bitcoin frogs
           score: 0
@@ -1804,9 +1037,6 @@
             date: '2025-03-06T03:00:00.000Z'
             description: NFT collection showing significant price movement on March
               5th. Chinese market activity noted as potential catalyst.
-        - id: 672275a99b19a432415e316f
-          name: bitcoin cyborg
-=======
         - id: 672275a99b19a432415e316f
           name: bitcoin cyborg
           score: 0
@@ -1840,45 +1070,10 @@
               noted for having low inscription numbers.
         - id: 672a34c3345d3e5cba4c2766
           name: bitcoin dog coin
->>>>>>> a270acf4
-          score: 0
-          rationale: 'Three ultra-rare NFT traits identified across marketplaces:
-            Mask Zero (13 items), Thor''s Hammer (11 items), and Glizzy hands (34
-            items), with listings on Magic Eden and Mintify.'
-          ticker: ''
-          tokens: {}
-          summaries:
-<<<<<<< HEAD
-          - id: bitcoin cyborg_2025-04-11T21:00:00.000Z
-            date: '2025-04-11T21:00:00.000Z'
-            description: Mask Zero trait has only 13 items in entire collection, with
-              one listed on Magic Eden.
-          - id: bitcoin cyborg_2024-11-01T21:00:00.000Z
-            date: '2024-11-01T21:00:00.000Z'
-            description: NFT collection on Mintify featuring rare Glizzy hands trait
-              (only 34 in collection). Top 15% rarity grail piece available on floor.
-          - id: bitcoin cyborg_2024-10-30T17:00:00.000Z
-            date: '2024-10-30T17:00:00.000Z'
-            description: NFT collection on Magic Eden with only 11 Thor's Hammer pieces
-              in entire collection.
-        - id: 67c10c9414c7672770c31eb7
-          name: bitcoin bandits
-          score: 0
-          ticker: ''
-          tokens: {}
-          summaries:
-          - id: bitcoin bandits_2025-02-28T00:00:00.000Z
-            date: '2025-02-28T00:00:00.000Z'
-            description: Collection has 512 total supply with 408 current holders,
-              noted for having low inscription numbers.
-        - id: 672a34c3345d3e5cba4c2766
-          name: bitcoin dog coin
-          score: 0
-          ticker: ''
-          tokens: {}
-          summaries:
-=======
->>>>>>> a270acf4
+          score: 0
+          ticker: ''
+          tokens: {}
+          summaries:
           - id: bitcoin dog coin_2024-11-05T14:00:00.000Z
             date: '2024-11-05T14:00:00.000Z'
             description: Market activity showing progression from 75M -> 9M -> 105M
@@ -1946,7 +1141,6 @@
             date: '2025-04-01T22:00:00.000Z'
             description: Major Bitcoin mining company launches through Trump-Hut 8
               partnership, securing Bitmain support and targeting public listing.
-<<<<<<< HEAD
         - id: 6812f3c00138678faad0599a
           name: bitcoin adopters etf
           score: 0
@@ -1980,42 +1174,6 @@
           - id: bitcoin cash_2024-11-21T05:00:00.000Z
             date: '2024-11-21T05:00:00.000Z'
             description: Showing price movement with returns outperforming ETH year-to-date.
-=======
-        - id: 67faf2721613877caced6300
-          name: bitcoin bro bear
-          score: 0
-          rationale: 'New PFP collection launching Apr 22 on Magic Eden: 3,333 supply
-            at 23,420 $BRO, featuring holder airdrop and 100% mint proceeds burn.'
-          ticker: ''
-          tokens: {}
-          summaries:
-          - id: bitcoin bro bear_2025-04-20T15:00:00.000Z
-            date: '2025-04-20T15:00:00.000Z'
-            description: New PFP collection launches April 22 on Magic Eden with 3,333
-              supply and 23,420 $BRO mint price; includes airdrop to existing holders
-              and 100% mint proceeds burn.
-        - id: 67089b5aef5fecd86d0b2d09
-          name: bitcoin frogs
-          score: 0
-          xHandle: block_frogs
-          analysis: Block Frogs is a revolutionary Bitcoin Ordinals project featuring
-            3,300 unique, fully on-chain 3D voxel frogs that dynamically respond to
-            Bitcoin blockchain activity. Each frog is procedurally generated and animated
-            in real-time, with no off-chain dependencies. The project represents a
-            technical breakthrough in on-chain art, combining interactive elements,
-            blockchain reactivity, and generative design. Frogs respond to Bitcoin
-            block changes, featuring real-time animations, glitch effects, and mempool-driven
-            behavior changes. The project launched March 5, 2025, with both free mint
-            opportunities for whitelist holders and a public mint price of 0.00012
-            BTC.
-          ticker: ''
-          tokens: {}
-          summaries:
-          - id: bitcoin frogs_2025-03-06T03:00:00.000Z
-            date: '2025-03-06T03:00:00.000Z'
-            description: NFT collection showing significant price movement on March
-              5th. Chinese market activity noted as potential catalyst.
->>>>>>> a270acf4
         - id: 677f59971de257fa68cb2802
           name: bitcoin freedom act
           score: 0
@@ -2041,7 +1199,6 @@
           ticker: ''
           tokens: {}
           summaries: []
-<<<<<<< HEAD
         - id: 67faf2721613877caced6300
           name: bitcoin bro bear
           score: 0
@@ -2055,20 +1212,6 @@
             description: New PFP collection launches April 22 on Magic Eden with 3,333
               supply and 23,420 $BRO mint price; includes airdrop to existing holders
               and 100% mint proceeds burn.
-=======
-        - id: 6812f3c00138678faad0599a
-          name: bitcoin adopters etf
-          score: 0
-          rationale: Grayscale expands institutional crypto exposure with new multi-sector
-            Bitcoin treasury ETF product launch.
-          ticker: ''
-          tokens: {}
-          summaries:
-          - id: bitcoin adopters etf_2025-05-01T03:00:00.000Z
-            date: '2025-05-01T03:00:00.000Z'
-            description: Grayscale launches new ETF tracking companies with Bitcoin
-              treasury strategies across 7 sectors.
->>>>>>> a270acf4
         - id: 6810d1940138678faabeffaa
           name: ai hodl bitcoin
           score: 0
@@ -2096,7 +1239,6 @@
     data:
       data:
         projects:
-<<<<<<< HEAD
         - id: 68123f4d0138678faacb1ae9
           name: movedrop
           score: 0.712
@@ -2388,323 +1530,4 @@
           - id: bsw_2025-04-10T07:00:00.000Z
             date: '2025-04-10T07:00:00.000Z'
             description: Token faces potential delisting from Binance through community
-              vote, currently tagged for monitoring.
-=======
-        - id: 679d4a14104850ca22a90268
-          name: unit
-          score: 0.728
-          xHandle: OfficialTCGCoin
-          analysis: $UNIT is a cryptocurrency token built on the Hyperliquid ecosystem,
-            enabling bridging between Bitcoin/Ethereum and Hyperliquid's layer 1 blockchain.
-            It's part of the TCG World metaverse with a reported market cap of 6M.
-            The token integrates with HyperEVM and provides functionality for spot
-            and perps trading. It features farming capabilities alongside $HYPE and
-            $LIGHTER tokens, with an anticipated but unconfirmed airdrop program.
-          rationale: TVL grows 443% in 7 days as platform expands with wBTC perpetuals
-            on Optimism, native SPL20 trading capabilities, and new Hyperliquid integration.
-          ticker: ''
-          tokens: {}
-          summaries:
-          - id: unit_2025-05-01T13:00:00.000Z
-            date: '2025-05-01T13:00:00.000Z'
-            description: TVL surges 443% in 7 days driven by wBTC perpetuals demand
-              on Optimism
-          - id: unit_2025-05-01T10:00:00.000Z
-            date: '2025-05-01T10:00:00.000Z'
-            description: New Hyperliquid integration announced for Fartcoin trading.
-          - id: unit_2025-04-30T22:00:00.000Z
-            date: '2025-04-30T22:00:00.000Z'
-            description: New integration enables native SPL20 token trading on CLOB
-              DEX with FARTCOIN spot trading upcoming.
-          - id: unit_2025-04-05T16:00:00.000Z
-            date: '2025-04-05T16:00:00.000Z'
-            description: External team develops independent tokenization protocol
-              for cross-chain asset trading on existing infrastructure, clarifying
-              market confusion about organizational structure.
-          - id: unit_2025-04-03T21:00:00.000Z
-            date: '2025-04-03T21:00:00.000Z'
-            description: Negative funding rates incentivize leverage traders to open
-              long positions, generating additional yield for holders through trading,
-              borrow, and liquidation fees.
-        - id: 6717118b568c1e80a02900f1
-          name: world
-          score: 0.697
-          xHandle: Unable to definitively determine official handle from provided
-            tweets
-          analysis: $WORLD appears to be a newly launched Solana-based token with
-            significant early trading activity. The project demonstrates high volatility
-            with rapid price movements and substantial trading volume ($32.9K in 5
-            minutes). It features basic tokenomic safeguards including blacklist functionality
-            and burnt tokens. The project shows characteristics of a meme token with
-            high short-term trading activity and KOL involvement.
-          rationale: World ID launches US expansion with Visa, Match Group (Tinder),
-            and Razer partnerships, alongside $300K Developer Rewards program.
-          ticker: wld
-          tokens:
-            ethereum: '0x163f8c2467924be0ae7b5347228cabf260318753'
-            optimistic-ethereum: '0xdc6ff44d5d932cbd77b52e5612ba0529dc6226f1'
-            world-chain: '0x2cfc85d8e48f8eab294be644d9e25c3030863003'
-          summaries:
-          - id: world_2025-05-01T04:00:00.000Z
-            date: '2025-05-01T04:00:00.000Z'
-            description: World ID verification launches in six major US cities, marking
-              first US deployment.
-          - id: world_2025-05-01T03:00:00.000Z
-            date: '2025-05-01T03:00:00.000Z'
-            description: Official US launch begins token distribution with World IDs,
-              plus upcoming Visa card and Tinder verification partnerships.
-          - id: world_2025-05-01T02:00:00.000Z
-            date: '2025-05-01T02:00:00.000Z'
-            description: Major U.S. expansion launches with Visa card integration
-              and new partnerships with Razer and Match Group for identity verification
-              services.
-          - id: world_2025-03-30T11:00:00.000Z
-            date: '2025-03-30T11:00:00.000Z'
-            description: Launching 3-month $300K Developer Rewards program starting
-              April 1, 2025.
-        - id: 66fb7e763342c5177d17ff94
-          name: claynosaurz
-          score: 0.639
-          xHandle: Claynosaurz
-          analysis: Claynosaurz is an evolving Solana NFT project featuring animated
-            dinosaur characters, maintaining strong market activity with NFTs trading
-            between 11-14 SOL. Recent developments include game client expansion with
-            new areas (Arena, Kitchen, Workshop, Expedition), Telegram platform integration,
-            partnership with Walrus Protocol for storage solutions, and implementation
-            of a collector badge system. The project continues to expand through physical
-            merchandise, gaming features, and cross-platform presence while maintaining
-            active trading on major marketplaces including Tensor and Magic Eden.
-            Notable upcoming features include staking implementation and new character
-            releases.
-          rationale: Project secures 2025 Webby Award for Best Trailer while launching
-            achievement staking system and IP incubator initiative to expand ecosystem
-            capabilities.
-          ticker: ''
-          tokens: {}
-          summaries:
-          - id: claynosaurz_2025-04-27T21:00:00.000Z
-            date: '2025-04-27T21:00:00.000Z'
-            description: Project wins Webby award for best trailer, achieving mainstream
-              recognition.
-          - id: claynosaurz_2025-04-24T16:00:00.000Z
-            date: '2025-04-24T16:00:00.000Z'
-            description: Achievement system introduces staking and reward mechanisms
-              across entire ecosystem
-          - id: claynosaurz_2025-04-23T17:00:00.000Z
-            date: '2025-04-23T17:00:00.000Z'
-            description: Team announces development of IP incubator initiative to
-              expand brand building capabilities and leverage IP expertise in Web3.
-          - id: claynosaurz_2025-04-22T15:00:00.000Z
-            date: '2025-04-22T15:00:00.000Z'
-            description: Project secures prestigious Webby Award, marking significant
-              mainstream validation milestone.
-          - id: claynosaurz_2025-04-22T13:00:00.000Z
-            date: '2025-04-22T13:00:00.000Z'
-            description: Wins prestigious 2025 Webby Award for Best Trailer, securing
-              highest internet honor for online excellence.
-        - id: 68123f4d0138678faacb1ae9
-          name: movedrop
-          score: 0.625
-          xHandle: movementlabsxyz
-          analysis: MoveDrop is a repeatedly delayed token distribution event by Movement
-            Labs, part of their DeFi ecosystem. The project has faced significant
-            controversy due to multiple postponements from January through April 2025.
-            Recently, 740M $MOVE tokens were returned to the Movement Foundation wallet
-            in preparation for distribution. The project includes various components
-            such as DeFi spring with 250M $MOVE incentives, Parthenon V2, and integration
-            with Union Testnet V2 and Mitosis Vaults.
-          rationale: Project's planned drop faces indefinite delay due to internal
-            complications, potentially impacting timeline expectations.
-          ticker: ''
-          tokens: {}
-          summaries:
-          - id: movedrop_2025-04-30T23:00:00.000Z
-            date: '2025-04-30T23:00:00.000Z'
-            description: Planned drop encounters indefinite delay with signs of internal
-              complications.
-        - id: 67c9f2e0ffc25dbd0132d792
-          name: fetch
-          score: 0.611
-          xHandle: Fetch_ai
-          analysis: Fetch ($FET) is an AI-focused cryptocurrency project with established
-            institutional partnerships including Bosch Global and T-Mobile through
-            the Fetch Foundation. The project operates in the AI/DePIN space and has
-            shown strong market performance with recent 15% gains. The project maintains
-            presence on PulseChain DEX and demonstrates consistent market activity
-            alongside major cryptocurrencies like Solana and Cardano.
-          rationale: 'Strategic merger with Ocean Protocol and SingularityNET coincides
-            with #1 position in large-cap infrastructure segment and Digital Commonwealth
-            AI award, driving entry into crypto top 50.'
-          ticker: ''
-          tokens: {}
-          summaries:
-          - id: fetch_2025-04-29T10:00:00.000Z
-            date: '2025-04-29T10:00:00.000Z'
-            description: Wins Best Application of Artificial Intelligence award at
-              Digital Commonwealth Awards 2025, demonstrating industry recognition.
-          - id: fetch_2025-04-28T08:00:00.000Z
-            date: '2025-04-28T08:00:00.000Z'
-            description: 'Currently maintains #1 position in large-cap infrastructure
-              segment while Superintelligence event at Token 2049 Dubai shows strong
-              demand amid healthy price consolidation.'
-          - id: fetch_2025-04-28T01:00:00.000Z
-            date: '2025-04-28T01:00:00.000Z'
-            description: Strategic merger with Ocean Protocol and SingularityNET combines
-              user bases to accelerate network effects.
-          - id: fetch_2025-04-27T09:00:00.000Z
-            date: '2025-04-27T09:00:00.000Z'
-            description: Token enters cryptocurrency top 50 ranking following strong
-              bullish momentum.
-          - id: fetch_2025-04-25T19:00:00.000Z
-            date: '2025-04-25T19:00:00.000Z'
-            description: New integration enables CrewAI crews to be registered and
-              discovered on Agentverse marketplace with single-line code implementation.
-        - id: 67eacd2e37be558be9958dfb
-          name: zardot
-          score: 0.563
-          analysis: ''
-          rationale: Project secured $500k from a16z + CSX accelerator backing, followed
-            by Pakistan market entry with stablecoin payment infrastructure through
-            local stores.
-          ticker: ''
-          tokens: {}
-          summaries:
-          - id: zardot_2025-04-30T15:00:00.000Z
-            date: '2025-04-30T15:00:00.000Z'
-            description: Stablecoin payment infrastructure deploys in Pakistan, enabling
-              USD-based transactions through local convenience stores with Privy protection.
-          - id: zardot_2025-03-31T16:00:00.000Z
-            date: '2025-03-31T16:00:00.000Z'
-            description: Secures minimum $500k investment from a16z and joins prestigious
-              CSX accelerator program for development support.
-        - id: 66f6653b88a06547578ec8da
-          name: sbtc
-          score: 0.545
-          xHandle: Stacks
-          analysis: sBTC is a Bitcoin L2 solution built on the Stacks ecosystem that
-            enables trustless 1:1 wrapped Bitcoin with full verifiability. Recently
-            launching withdrawals in April 2025, the protocol provides seamless conversion
-            between native BTC and sBTC, featuring institutional-grade infrastructure
-            through a Matrixport partnership. The solution offers DeFi accessibility,
-            yield generation opportunities, and cross-chain functionality while maintaining
-            Bitcoin's security properties. Key features include fast transactions,
-            lower fees, and integration with various DeFi protocols, positioning it
-            as a bridge between Bitcoin's L1 and L2 ecosystems.
-          rationale: BitGo's institutional custody integration and new DeFi features
-            enable Bitcoin holders to access up to 25% APY yields through sBTC, tapping
-            into $2T BTC liquidity with 378% growth in Layer-2 adoption.
-          ticker: sbtc
-          tokens:
-            stacks: SM3VDXK3WZZSA84XXFKAFAF15NNZX32CTSG82JFQ4.sbtc-token
-          summaries:
-          - id: sbtc_2025-05-01T09:00:00.000Z
-            date: '2025-05-01T09:00:00.000Z'
-            description: New integration enables Bitcoin holders to earn yield and
-              access DeFi on Sui through sBTC, connecting to $2T in BTC liquidity.
-          - id: sbtc_2025-04-30T16:00:00.000Z
-            date: '2025-04-30T16:00:00.000Z'
-            description: sBTC withdrawals feature is now active on the protocol.
-          - id: sbtc_2025-04-25T21:00:00.000Z
-            date: '2025-04-25T21:00:00.000Z'
-            description: BTC supply on Bitcoin layers grows 378% to 53k BTC in 2024,
-              with increasing liquidity unlocking.
-          - id: sbtc_2025-04-23T13:00:00.000Z
-            date: '2025-04-23T13:00:00.000Z'
-            description: New platform integrations enable lending, 5x leverage trading,
-              and liquidity provision with yields up to 25% APY on USDH staking.
-          - id: sbtc_2025-04-22T20:00:00.000Z
-            date: '2025-04-22T20:00:00.000Z'
-            description: BitGo integrates institutional custody support, enabling
-              direct bitcoin capital deployment on Stacks L2.
-        - id: 66f66bcb88a06547578eda6c
-          name: huddle01
-          score: 0.543
-          xHandle: huddle01com
-          analysis: Huddle01 is a decentralized real-time communication (dRTC) platform
-            built as a Layer 3 solution on Arbitrum Orbit, leveraging Caldera and
-            Celestia for enhanced performance. The project has raised $6M from notable
-            investors and offers a Web3-native alternative to traditional video conferencing
-            with features like wallet-based login, token-gated access, and meet-to-earn
-            functionality. Currently running an incentivized testnet with 10M $HUDL
-            tokens allocated for rewards, Huddle01 focuses on providing high-frequency,
-            low-latency communication infrastructure optimized for video, voice, and
-            AI inference without relying on central servers.
-          rationale: Project secured $4.41M funding, integrated with Caldera, and
-            launched incentivized testnet with airdrop program offering up to $2,000
-            in rewards.
-          ticker: ''
-          tokens: {}
-          summaries:
-          - id: huddle01_2025-04-29T09:00:00.000Z
-            date: '2025-04-29T09:00:00.000Z'
-            description: Confirmed airdrop program launches through testnet participation,
-              requiring no investment with $2,000+ potential rewards.
-          - id: huddle01_2025-04-14T16:00:00.000Z
-            date: '2025-04-14T16:00:00.000Z'
-            description: Incentivized testnet launches, offering rewards for network
-              testing participants.
-          - id: huddle01_2025-04-14T12:00:00.000Z
-            date: '2025-04-14T12:00:00.000Z'
-            description: New testnet phase introduces real-time connectivity testing
-              and rewards program.
-          - id: huddle01_2025-04-10T22:00:00.000Z
-            date: '2025-04-10T22:00:00.000Z'
-            description: Project secures $4.41M funding and integrates with Caldera
-              for zero-cost interactions.
-          - id: huddle01_2025-04-10T14:00:00.000Z
-            date: '2025-04-10T14:00:00.000Z'
-            description: Testnet Act II launches with points-based rewards for testing
-              applications.
-        - id: 6759e3366ee0d3fa2febfb90
-          name: extended
-          score: 0.539
-          xHandle: No relevant project handle found
-          analysis: No crypto project information available in the provided tweets.
-          rationale: New perpetual DEX launches on Starknet testnet with 50+ trading
-            pairs, integrating TradFi markets and vault offering 70% APR, led by ex-Revolut
-            executives with mainnet launch pending.
-          ticker: ''
-          tokens: {}
-          summaries:
-          - id: extended_2025-05-01T10:00:00.000Z
-            date: '2025-05-01T10:00:00.000Z'
-            description: New perpetual DEX launches on Starknet testnet with 50+ trading
-              pairs and LP features; mainnet launch imminent.
-          - id: extended_2025-04-30T21:00:00.000Z
-            date: '2025-04-30T21:00:00.000Z'
-            description: New perpetual trading pairs launched for stocks, crude oil,
-              and gold, with newly appointed advisor committing to trade on the platform.
-          - id: extended_2025-04-30T16:00:00.000Z
-            date: '2025-04-30T16:00:00.000Z'
-            description: Multiple products launched including points program, vault,
-              and tradfi markets. Vault offers 70% APR through automated market-making.
-          - id: extended_2025-04-30T12:00:00.000Z
-            date: '2025-04-30T12:00:00.000Z'
-            description: Points and vault system launches, expanding product suite
-              beyond existing perpetuals trading. Led by ex-Revolut executives with
-              mass-market app experience.
-          - id: extended_2025-04-14T20:00:00.000Z
-            date: '2025-04-14T20:00:00.000Z'
-            description: New points system and vault features launched, indicating
-              accelerated development phase.
-        - id: 67074c56ef030d06d2762aa8
-          name: meridian
-          score: 0.488
-          xHandle: Based on the limited information in the tweets, a definitive official
-            handle cannot be determined. The only related mention comes from a career
-            update tweet, but no official project handle is referenced.
-          analysis: Meridian appears to be a crypto project focused on enabling instant
-            payments. While specific details are limited in the available tweets,
-            the project has attracted talent from established players like Visa Crypto,
-            suggesting it's working on payment infrastructure in the cryptocurrency
-            space.
-          rationale: 'NFT #579 collateralized for 4,000 USDC loan on GONDI platform
-            at 16% APR with 60-day term.'
-          ticker: ''
-          tokens: {}
-          summaries:
-          - id: meridian_2025-04-20T00:00:00.000Z
-            date: '2025-04-20T00:00:00.000Z'
-            description: 'NFT #579 secures 4,000 USDC loan on GONDI platform with
-              16% APR for 60 days.'
->>>>>>> a270acf4
+              vote, currently tagged for monitoring.