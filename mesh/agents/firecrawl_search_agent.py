--- conflicted
+++ resolved
@@ -143,14 +143,10 @@
         try:
             response = await asyncio.get_event_loop().run_in_executor(
                 None,
-<<<<<<< HEAD
                 lambda: self.app.extract(
                     urls=urls,
                     params={"prompt": extraction_prompt, "enableWebSearch": enable_web_search},
                 ),
-=======
-                lambda: self.app.extract(urls=urls, prompt=extraction_prompt, enable_web_search=enable_web_search),
->>>>>>> a5433d58
             )
 
             if isinstance(response, dict):
