import asyncio
import json
import logging
import os
from typing import Any, Dict, List

import aiohttp
import pydash as _py
from dotenv import load_dotenv
from tenacity import retry, retry_if_exception_type, stop_after_attempt, wait_exponential

from core.llm import call_llm_async, call_llm_with_tools_async
from decorators import monitor_execution, with_cache, with_retry

from .mesh_agent import MeshAgent

logger = logging.getLogger(__name__)
load_dotenv()


class SolWalletAgent(MeshAgent):
    def __init__(self):
        super().__init__()
        self.session = None
        self.api_url = "https://mainnet.helius-rpc.com"

        self.metadata.update(
            {
                "name": "Solana Wallet Agent",
                "version": "1.0.0",
                "author": "QuantVela",
                "author_address": "0x53cc700f818DD0b440598c666De2D630F9d47273",
                "description": "This agent can query Solana wallet assets and recent swap transactions using Helius API.",
                "inputs": [
                    {
                        "name": "query",
                        "description": "Natural language query about Solana wallet assets and transactions",
                        "type": "str",
                        "required": False,
                    },
                    {
                        "name": "raw_data_only",
                        "description": "If true, the agent will only return the raw data without LLM explanation",
                        "type": "bool",
                        "required": False,
                        "default": False,
                    },
                ],
                "outputs": [
                    {
                        "name": "response",
                        "description": "Natural language explanation of the wallet data",
                        "type": "str",
                    },
                    {
                        "name": "data",
                        "description": "Structured wallet data including assets and transactions",
                        "type": "dict",
                    },
                ],
                "external_apis": ["Helius"],
                "tags": ["Solana"],
                "image_url": "https://raw.githubusercontent.com/heurist-network/heurist-agent-framework/refs/heads/main/mesh/images/Solana.png",
                "examples": [
                    "Give me the holders of this token: J7tYmq2JnQPvxyhcXpCDrvJnc9R5ts8rv7tgVHDPsw7U",
                    "Show me the txs of this wallet: DbDi7soBXALYRMZSyJMEAfpaK3rD1hr5HuCYzuDrcEEN",
                    "What tokens does DbDi7soBXALYRMZSyJMEAfpaK3rD1hr5HuCYzuDrcEEN hold?",
                ],
            }
        )

    async def __aenter__(self):
        self.session = aiohttp.ClientSession()
        return self

    async def __aexit__(self, exc_type, exc_val, exc_tb):
        if self.session:
            await self.session.close()
            self.session = None

    async def _request(self, method, url, data=None, json=None, headers=None, params=None, timeout=30):
        if not self.session:
            raise RuntimeError("Session not initialized. Use 'async with' context manager.")

        try:
            async with self.session.request(
                method,
                url,
                data=data,
                json=json,
                headers=headers,
                params=params,
                timeout=aiohttp.ClientTimeout(total=timeout),
            ) as response:
                match response.status:
                    case 200:
                        return await response.json()
                    case 429:
                        raise aiohttp.ClientError("Rate limit exceeded")
                    case _:
                        # should add better error log
                        txt = await response.text()
                        logger.error(txt)
                        return {}

        except aiohttp.ClientResponseError as e:
            error_msg = f"HTTP error {e.status}: {e.message}"
            raise aiohttp.ClientResponseError(e.request_info, e.history, status=e.status, message=error_msg)
        except aiohttp.ClientError as e:
            raise aiohttp.ClientError(f"Request failed: {str(e)}")

    async def _post(self, url: str, json: dict):
        headers = {"Content-Type": "application/json"}
        return await self._request("POST", url=url, json=json, headers=headers, timeout=10)

    async def _get(self, url: str, params: dict):
        headers = {"Content-Type": "application/json"}
        return await self._request("GET", url=url, params=params, headers=headers, timeout=10)

    def _format_amount(self, amount: int, decimals: int) -> str:
        """Helper function to format token amounts"""
        return str(amount / (10**decimals))

    def get_system_prompt(self) -> str:
        return """You are a Solana blockchain data expert who can access wallet assets and transaction information through the Helius API.

        CAPABILITIES:
        - Query wallet token holdings
        - Analyze token holder patterns
        - View wallet swap transaction history

        RESPONSE GUIDELINES:
        - Keep responses concise and focused on the specific data requested
        - Format monetary values in a readable way (e.g. "$150.4M")
        - Only provide metrics relevant to the query
        - Highlight any anomalies or significant patterns if found
        """

    def get_tool_schemas(self) -> List[Dict]:
        return [
            {
                "type": "function",
                "function": {
                    "name": "get_sol_wallet_assets",
                    "description": """Query and retrieve all token holdings for a specific Solana wallet address with comprehensive details about each asset.
                    This tool provides a detailed breakdown of wallet contents including SOL balance, token quantities, current market prices, and total value in USD.
                    Use this tool when you need to analyze a wallet's complete portfolio composition, assess the total value of holdings, or identify significant token positions.
                    This tool will NOT provide historical holding data, transaction history, or price predictions - only current snapshot of assets.
                    The results are ordered by value, with more valuable assets appearing first. Some small-value tokens or dust amounts might be excluded from results.
                    The returned data includes token addresses, symbols, images, current price per token, and total value in USD.""",
                    "parameters": {
                        "type": "object",
                        "properties": {
                            "owner_address": {
                                "type": "string",
                                "description": "The Solana wallet address to query (must be a valid Solana public key in base58 format)",
                            }
                        },
                        "required": ["owner_address"],
                    },
                },
            },
            {
                "type": "function",
                "function": {
                    "name": "analyze_sol_token_holders",
                    "description": """Analyze the distribution and behavior patterns of top token holders for a specific Solana token.
                    This tool examines concentration of ownership by identifying the largest holders of a token and what other assets these major holders commonly own.
                    Use this when investigating token distribution, whale behavior patterns, correlated investments, or potential market manipulation by major holders.
                    Do NOT use this tool for tokens with extremely high holder counts (>50,000) as results may be incomplete.
                    The analysis excludes certain protocol wallets (like Raydium) that would skew the results and focuses on actual user wallets.
                    Results include:
                    - The percentage of total supply held by each address
                    - Total value of holdings in USD
                    - Interconnections between major holders
                    - Common tokens held across these wallets
                    For each holder, a GMGN explorer link (gmgn_link_owner_address) is provided for easy access to detailed wallet information.
                    The response also includes a GMGN referral link that can be used for further exploration of Solana data.
                    These insights help identify investment patterns and potential coordinated activity among major token holders.""",
                    "parameters": {
                        "type": "object",
                        "properties": {
                            "token_address": {
                                "type": "string",
                                "description": "The Solana token mint address to analyze (must be a valid SPL token mint address in base58 format)",
                            },
                            "top_n": {
                                "type": "integer",
                                "description": "Number of top holders to analyze - higher values provide more comprehensive analysis but increase processing time (default: 20, max: 100)",
                                "default": 20,
                            },
                        },
                        "required": ["token_address"],
                    },
                },
            },
            {
                "type": "function",
                "function": {
                    "name": "get_sol_tx_history",
                    "description": """Fetch and analyze the most recent SWAP transactions for a specific Solana wallet address.
                    This tool provides a chronological record of token swaps, including detailed information about tokens exchanged, amounts, and transaction types (BUY/SELL/SWAP).
                    Use this when you need to understand a wallet's recent trading behavior, identify patterns in swap frequency, analyze asset allocation changes over time, or track specific swapping activities.
                    The tool will NOT return other transaction types like NFT trades, transfers, or staking - it focuses exclusively on token swaps.
                    Results are limited to the 100 most recent swap transactions and include timestamp, transaction type, input/output token addresses, and token amounts.
                    A transaction is classified as BUY when SOL is used to purchase another token, SELL when a token is converted to SOL, and SWAP for token-to-token exchanges.
                    This detailed swap history helps identify trading strategies, entry/exit points, and token preferences of the wallet owner.""",
                    "parameters": {
                        "type": "object",
                        "properties": {
                            "owner_address": {
                                "type": "string",
                                "description": "The Solana wallet address to query transaction history for (must be a valid Solana public key in base58 format)",
                            }
                        },
                        "required": ["owner_address"],
                    },
                },
            },
        ]

    # ------------------------------------------------------------------------
    #                       SHARED / UTILITY METHODS
    # ------------------------------------------------------------------------
    async def _respond_with_llm(self, query: str, tool_call_id: str, data: dict, temperature: float) -> str:
        """
        Reusable helper to ask the LLM to generate a user-friendly explanation
        given a piece of data from a tool call.
        """
        return await call_llm_async(
            base_url=self.heurist_base_url,
            api_key=self.heurist_api_key,
            model_id=self.metadata["large_model_id"],
            messages=[
                {"role": "system", "content": self.get_system_prompt()},
                {"role": "user", "content": query},
                {"role": "tool", "content": str(data), "tool_call_id": tool_call_id},
            ],
            temperature=temperature,
        )

    def _handle_error(self, maybe_error: dict) -> dict:
        """
        Small helper to return the error if present in
        a dictionary with the 'error' key.
        """
        if "error" in maybe_error:
            return {"error": maybe_error["error"]}
        return {}

    # ------------------------------------------------------------------------
    #                      HELIUS API-SPECIFIC METHODS
    # ------------------------------------------------------------------------
    @with_cache(ttl_seconds=600)
    @retry(
        retry=retry_if_exception_type((aiohttp.ClientError, asyncio.TimeoutError)),
        wait=wait_exponential(multiplier=0.1, min=0, max=10),
        stop=stop_after_attempt(5),
    )
    async def _get_holders(self, token_address: str, top_n: int = 20) -> List[Dict]:
        """
        Query the HELIUS API to get the token top holders for a given token address.
        """
        try:
            logger.info(f"Querying token holders for address: {token_address}")
            all_holders = []
            cursor = None

            while True:
                payload = {
                    "jsonrpc": "2.0",
                    "id": "get-token-accounts-{uuid.uuid4()}",
                    "method": "getTokenAccounts",
                    "params": {"mint": token_address, "limit": 1000, "cursor": cursor},
                }

                data = await self._post(url=f"{self.api_url}/?api-key={os.getenv('HELIUS_API_KEY')}", json=payload)

                if not data.get("result", {}).get("token_accounts"):
                    break

                all_holders.extend(data["result"]["token_accounts"])
                cursor = data["result"].get("cursor")

                if not cursor:
                    break

            if not all_holders:
                return []

            total_supply = sum(float(account["amount"]) for account in all_holders)

            holders = [
                {
                    "address": account["owner"],
                    "amount": float(account["amount"]),
                    "percentage": f"{(float(account['amount']) / total_supply * 100):.2f}",
                }
                for account in all_holders
            ]

            return sorted(holders, key=lambda x: x["amount"], reverse=True)[:top_n]

        except Exception as e:
            logger.error(f"Error querying token holders: {str(e)}")
            return []

    @with_cache(ttl_seconds=600)
    @retry(
        retry=retry_if_exception_type((aiohttp.ClientError, asyncio.TimeoutError)),
        wait=wait_exponential(multiplier=0.1, min=0, max=10),
        stop=stop_after_attempt(5),
    )
    async def get_wallet_assets(self, owner_address: str) -> List[Dict]:
        """
        Query the HELIUS API to get the wallet assets for a given owner address.
        """
        try:
            logger.info(f"Querying wallet assets for address: {owner_address}")
            payload = {
                "jsonrpc": "2.0",
                "id": "search-assets-{uuid.uuid4()}",
                "method": "searchAssets",
                "params": {
                    "ownerAddress": owner_address,
                    "tokenType": "fungible",
                    "page": 1,
                    "limit": 100,
                    "sortBy": {"sortBy": "recent_action", "sortDirection": "desc"},
                    "options": {"showNativeBalance": True},
                },
            }

            data = await self._post(url=f"{self.api_url}/?api-key={os.getenv('HELIUS_API_KEY')}", json=payload)

            if data is None:
                return []
            if isinstance(data, dict) and not data.get("result"):
                return []

            # filter assets with price info and total price > 100
            filtered_assets = [
                item
                for item in data["result"]["items"]
                if (
                    item.get("token_info", {}).get("price_info")
                    and item["token_info"]["price_info"].get("total_price", 0) > 100
                )
            ]
            # filter non mutable assets
            non_mutable_assets = [asset for asset in filtered_assets if not asset.get("mutable", False)]

            hold_tokens = []
            # Add native SOL balance if exists
            sol_address = "So11111111111111111111111111111111111111112"
            if native_balance := data["result"].get("nativeBalance"):
                hold_tokens.append(
                    {
                        "token_address": sol_address,
                        "token_img": "",
                        "symbol": "SOL",
                        "price_per_token": native_balance.get("price_per_sol", 0),
                        "total_price": native_balance.get("total_price", 0),
                    }
                )

            # Add other token balances
            hold_tokens.extend(
                [
                    {
                        "token_address": asset["id"],
                        "token_img": (
                            asset.get("content", {}).get("files", [{}])[0]
                            if asset.get("content", {}).get("files")
                            else {}
                        ).get("cdn_uri", ""),
                        "symbol": asset.get("token_info", {}).get("symbol", ""),
                        "price_per_token": asset.get("token_info", {}).get("price_info", {}).get("price_per_token", 0),
                        "total_price": asset.get("token_info", {}).get("price_info", {}).get("total_price", 0),
                    }
                    for asset in non_mutable_assets
                ]
            )

            return hold_tokens

        except Exception:
            # logger.error(f"Error querying HELIUS API: {str(e)}")
            return []

    @with_cache(ttl_seconds=600)
    @retry(
        retry=retry_if_exception_type((aiohttp.ClientError, asyncio.TimeoutError)),
        wait=wait_exponential(multiplier=0.1, min=0, max=10),
        stop=stop_after_attempt(5),
    )
    async def analyze_holders(self, token_address: str, top_n: int = 20) -> List[Dict]:
        """
        Analyze the token holders and find what they also hold most.
        """
        try:
            holders = await self._get_holders(token_address, top_n)

            if not holders:
                return []

            raydium_address = "5Q544fKrFoe6tsEbD7S8EmxGTJYAKtTVhAW5Q5pge4j1"
            top_holders = [h for h in holders if h["address"] != raydium_address]

            tasks = [self.get_wallet_assets(holder["address"]) for holder in top_holders]
            assets_results = await asyncio.gather(*tasks)

            token_map = {}
            for holder, assets in zip(top_holders, assets_results):
                if assets is None or isinstance(assets, dict) and "error" in assets:
                    continue

                for token in assets:
                    token_address = token["token_address"]
                    if token_address not in token_map:
                        token_map[token_address] = {
                            "token_address": token_address,
                            "token_img": token["token_img"],
                            "symbol": token["symbol"],
                            "price_per_token": token["price_per_token"],
                            "total_holding_value": 0,
                            "holders": [],
                        }

                    token_map[token_address]["total_holding_value"] += token["total_price"]
<<<<<<< HEAD
                    token_map[token_address]["holders"].append(
                        {
                            "address": holder["address"],
                            "total_price": token["total_price"],
                            "gmgn_link_owner_address": f"https://gmgn.ai/sol/address/{holder['address']}",
                        }
                    )
=======
                    token_map[token_address]["holders"].append({
                        "address": holder["address"], 
                        "total_price": token["total_price"],
                        "percentage": holder["percentage"],
                        "gmgn_link_owner_address": f"https://gmgn.ai/sol/address/{holder['address']}"
                    })
>>>>>>> 181fab3d

            # Sort by total_holding_value and get top 5
            sorted_tokens = sorted(token_map.values(), key=lambda x: x["total_holding_value"], reverse=True)[:5]

            # Sort each token's holders by total_price and get top 5
            for token in sorted_tokens:
                token["holders"] = sorted(token["holders"], key=lambda x: x["total_price"], reverse=True)[:5]
                # Add referral link to each token
                token["gmgn_referral_link"] = "https://gmgn.ai/?ref=WtaAO4Jn&chain=sol"

            logger.info(f"Successfully analyzed holders for token: {token_address}")
            return sorted_tokens

        except Exception as e:
            logger.error(f"Error analyzing holders: {str(e)}")
            return []

    @with_cache(ttl_seconds=600)
    @retry(wait=wait_exponential(multiplier=0.1, min=0, max=10), stop=stop_after_attempt(5))
    async def get_tx_history(self, owner_address: str) -> List[Dict]:
        """
        Query the HELIUS API to get swap transaction history for a given wallet address.
        """

        try:
            logger.info(f"Querying transaction history for address: {owner_address}")

            params = {"api-key": os.getenv("HELIUS_API_KEY"), "type": ["SWAP"], "limit": 100}

            url = f"https://api.helius.xyz/v0/addresses/{owner_address}/transactions"

            data = await self._get(url=url, params=params)

            if not data:
                logger.warning(f"No data returned for address: {owner_address}")
                return []

            swap_txs = []
            SOL_ADDRESS = "So11111111111111111111111111111111111111112"

            if not isinstance(data, list):
                logger.warning(f"Unexpected data format: {type(data)}")
                return []

            swap_type = [tx for tx in data if _py.get(tx, "type") == "SWAP"]

            for tx in swap_type:
                swap_event = _py.get(tx, "events.swap")
                if not swap_event:
                    continue

                processed_data = {
                    "account": _py.get(tx, "feePayer", ""),
                    "timestamp": _py.get(tx, "timestamp", 0),
                    "description": _py.get(tx, "description", ""),
                }

                # Process token_in information
                if _py.get(swap_event, "nativeInput.amount", 0):
                    processed_data.update(
                        {
                            "token_in_address": SOL_ADDRESS,
                            "token_in_amount": self._format_amount(
                                int(_py.get(swap_event, "nativeInput.amount", 0)), 9
                            ),
                        }
                    )
                elif _py.get(swap_event, "tokenInputs"):
                    token_input = _py.get(swap_event, "tokenInputs.0", {})
                    processed_data.update(
                        {
                            "token_in_address": _py.get(token_input, "mint", ""),
                            "token_in_amount": self._format_amount(
                                int(_py.get(token_input, "rawTokenAmount.tokenAmount", 0)),
                                _py.get(token_input, "rawTokenAmount.decimals", 0),
                            ),
                        }
                    )

                # Process token_out information
                if _py.get(swap_event, "nativeOutput.amount", 0):
                    processed_data.update(
                        {
                            "token_out_address": SOL_ADDRESS,
                            "token_out_amount": self._format_amount(
                                int(_py.get(swap_event, "nativeOutput.amount", 0)), 9
                            ),
                        }
                    )
                elif _py.get(swap_event, "tokenOutputs"):
                    token_output = _py.get(swap_event, "tokenOutputs.0", {})
                    processed_data.update(
                        {
                            "token_out_address": _py.get(token_output, "mint", ""),
                            "token_out_amount": self._format_amount(
                                int(_py.get(token_output, "rawTokenAmount.tokenAmount", 0)),
                                _py.get(token_output, "rawTokenAmount.decimals", 0),
                            ),
                        }
                    )

                # Determine transaction type
                if _py.get(processed_data, "token_in_address") == SOL_ADDRESS:
                    processed_data["type"] = "BUY"
                elif _py.get(processed_data, "token_out_address") == SOL_ADDRESS:
                    processed_data["type"] = "SELL"
                else:
                    processed_data["type"] = "SWAP"

                swap_txs.append(processed_data)

            return swap_txs

        except Exception as e:
            logger.error(f"Error querying transaction history: {str(e)}")
            return [{"error": f"Failed to query transaction history: {str(e)}"}]

    # ------------------------------------------------------------------------
    #                      COMMON HANDLER LOGIC
    # ------------------------------------------------------------------------
    async def _handle_tool_logic(self, tool_name: str, function_args: dict) -> Dict[str, Any]:
        if tool_name == "get_sol_wallet_assets":
            result = await self.get_wallet_assets(function_args["owner_address"])
        elif tool_name == "analyze_sol_token_holders":
            result = await self.analyze_holders(function_args["token_address"], function_args.get("top_n", 20))
        elif tool_name == "get_sol_tx_history":
            result = await self.get_tx_history(function_args["owner_address"])
        else:
            return {"error": f"Unsupported tool: {tool_name}"}

        error = self._handle_error(result)
        if error:
            return error

        return result

    # ------------------------------------------------------------------------
    #                      MAIN HANDLER
    # ------------------------------------------------------------------------
    @monitor_execution()
    @with_retry(max_retries=3)
    async def handle_message(self, params: Dict[str, Any]) -> Dict[str, Any]:
        """
        Either 'query' or 'tool' is required in params.
          - If 'tool' is provided, call that tool directly with 'tool_arguments' (bypassing the LLM).
          - If 'query' is provided, route via LLM for dynamic tool selection.
        """
        session_created = False
        if not self.session:
            self.session = aiohttp.ClientSession()
            session_created = True
        try:
            query = params.get("query")
            tool_name = params.get("tool")
            tool_args = params.get("tool_arguments", {})
            raw_data_only = params.get("raw_data_only", False)

            # ---------------------
            # 1) DIRECT TOOL CALL
            # ---------------------
            if tool_name:
                data = await self._handle_tool_logic(tool_name=tool_name, function_args=tool_args)
                return {"response": "", "data": data}

            # ---------------------
            # 2) NATURAL LANGUAGE QUERY (LLM decides the tool)
            # ---------------------
            if query:
                response = await call_llm_with_tools_async(
                    base_url=self.heurist_base_url,
                    api_key=self.heurist_api_key,
                    model_id=self.metadata["large_model_id"],
                    system_prompt=self.get_system_prompt(),
                    user_prompt=query,
                    temperature=0.1,
                    tools=self.get_tool_schemas(),
                )

                if not response:
                    return {"error": "Failed to process query"}

                if not response.get("tool_calls"):
                    # No tool calls => the LLM just answered
                    return {"response": response["content"], "data": {}}

                tool_call = response["tool_calls"]
                tool_call_name = tool_call.function.name
                tool_call_args = json.loads(tool_call.function.arguments)

                data = await self._handle_tool_logic(tool_name=tool_call_name, function_args=tool_call_args)

                if raw_data_only:
                    return {"response": "", "data": data}

                explanation = await self._respond_with_llm(
                    query=query, tool_call_id=tool_call.id, data=data, temperature=0.7
                )
                return {"response": explanation, "data": data}

            return {"error": "Either 'query' or 'tool' must be provided in the parameters."}
        except Exception as e:
            logger.error(f"Error handling message: {str(e)}")
            return {"error": f"Error handling message: {str(e)}"}
        finally:
            # Clean up the session if we created it
            if session_created and self.session:
                await self.session.close()
            self.session = None<|MERGE_RESOLUTION|>--- conflicted
+++ resolved
@@ -428,22 +428,12 @@
                         }
 
                     token_map[token_address]["total_holding_value"] += token["total_price"]
-<<<<<<< HEAD
-                    token_map[token_address]["holders"].append(
-                        {
-                            "address": holder["address"],
-                            "total_price": token["total_price"],
-                            "gmgn_link_owner_address": f"https://gmgn.ai/sol/address/{holder['address']}",
-                        }
-                    )
-=======
                     token_map[token_address]["holders"].append({
                         "address": holder["address"], 
                         "total_price": token["total_price"],
                         "percentage": holder["percentage"],
                         "gmgn_link_owner_address": f"https://gmgn.ai/sol/address/{holder['address']}"
                     })
->>>>>>> 181fab3d
 
             # Sort by total_holding_value and get top 5
             sorted_tokens = sorted(token_map.values(), key=lambda x: x["total_holding_value"], reverse=True)[:5]
